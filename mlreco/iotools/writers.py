import os
import yaml
import h5py
import inspect
import numpy as np
from collections import defaultdict
from larcv import larcv
from analysis import classes as analysis

from mlreco.utils.globals import SHAPE_LABELS, PID_LABELS


class HDF5Writer:
    '''
    Class which builds an HDF5 file to store the input
    and/or the output of the reconstruction chain. It
    can also be used to append an existing HDF5 file with
    information coming out of the analysis tools.

    More documentation to come.
    '''
    # Analysis object attributes to be stored as enumerated types and their associated rules
    ANA_ENUM = {
        'semantic_type': {v:k for k, v in SHAPE_LABELS.items()},
        'pid': {v:k for k, v in PID_LABELS.items()}
    }

    # LArCV object attributes that do not need to be stored to HDF5
    LARCV_SKIP_ATTRS = [
        'add_trajectory_point', 'dump', 'momentum', 'boundingbox_2d', 'boundingbox_3d',
        *[k + a for k in ['', 'parent_', 'ancestor_'] for a in ['x', 'y', 'z', 't']]
    ]

<<<<<<< HEAD
    # Analysis object attributes that do not need to be stored to HDF5
    ANA_SKIP = [
        'points', 'truth_points', 'particles', 'fragments', 'asis',
        'depositions', 'depositions_MeV', 'truth_depositions', 'truth_depositions_MeV',
        'particles_summary'
        # 'index', 'truth_index'
    ]
=======
    LARCV_SKIP = {
        larcv.Particle: LARCV_SKIP_ATTRS,
        larcv.Neutrino: LARCV_SKIP_ATTRS,
        larcv.Flash:    LARCV_SKIP_ATTRS,
        larcv.CRTHit:   LARCV_SKIP_ATTRS
    }
>>>>>>> 019c23d7

    # Analysis particle object attributes that do not need to be stored to HDF5
    ANA_SKIP_ATTRS = [
        'points', 'true_points', 'particles', 'fragments', 'asis',
        'depositions', 'depositions_MeV', 'true_depositions', 'true_depositions_MeV'
    ]

    ANA_SKIP = {
        analysis.ParticleFragment:      ANA_SKIP_ATTRS,
        analysis.TruthParticleFragment: ANA_SKIP_ATTRS,
        analysis.Particle:              ANA_SKIP_ATTRS,
        analysis.TruthParticle:         ANA_SKIP_ATTRS,
        analysis.Interaction:           ANA_SKIP_ATTRS + ['index', 'true_index'],
        analysis.TruthInteraction:      ANA_SKIP_ATTRS + ['index', 'true_index']
    }

    # List of recognized objects
    DATAOBJS = tuple(list(LARCV_SKIP.keys()) + list(ANA_SKIP.keys()))

    def __init__(self,
                 file_name: str = 'output.h5',
                 input_keys: list = None,
                 skip_input_keys: list = [],
                 result_keys: list = None,
                 skip_result_keys: list = [],
                 append_file: bool = False,
                 merge_groups: bool = False):
        '''
        Initializes the basics of the output file

        Parameters
        ----------
        file_name : str, default 'output.h5'
            Name of the output HDF5 file
        input_keys : list, optional
            List of input keys to store. If not specified, stores all of the input keys
        skip_input_keys: list, optional
            List of input keys to skip
        result_keys : list, optional
            List of result keys to store. If not specified, stores all of the result keys
        skip_result_keys: list, optional
            List of result keys to skip
        append_file: bool, default False
            Add new values to the end of an existing file
        merge_groups: bool, default False
            Merge `data` and `result` blobs in the root directory of the HDF5 file
        '''
        # Store attributes
        self.file_name        = file_name
        self.input_keys       = input_keys
        self.skip_input_keys  = skip_input_keys
        self.result_keys      = result_keys
        self.skip_result_keys = skip_result_keys
        self.append_file      = append_file
        self.merge_groups     = merge_groups
        self.ready            = False
        self.object_dtypes    = {}

    def create(self, data_blob, result_blob=None, cfg=None):
        '''
        Create the output file structure based on the data and result blobs.

        Parameters
        ----------
        data_blob : dict
            Dictionary containing the input data
        result_blob : dict
            Dictionary containing the output of the reconstruction chain
        cfg : dict
            Dictionary containing the ML chain configuration
        '''
        # Make sure there is something to store
        assert data_blob or result_blob, 'Must provide a non-empty data blob or result blob'

        # Get the expected batch_size (index is alaways provided by the reco. chain)
        self.batch_size = len(data_blob['index'])

        # Initialize a dictionary to store keys and their properties (dtype and shape)
        self.key_dict = defaultdict(lambda: {'category': None, 'dtype':None, 'width':0, 'merge':False, 'scalar':False, 'larcv':False})

        # If requested, loop over input_keys and add them to what needs to be tracked
        if self.input_keys is None: self.input_keys = data_blob.keys()
        self.input_keys = set(self.input_keys)
        if 'index' not in self.input_keys:
            self.input_keys.add('index')
        for key in self.skip_input_keys:
            if key in self.input_keys:
                self.input_keys.remove(key)
        for key in self.input_keys:
            self.register_key(data_blob, key, 'data')

        # If requested, loop over the result_keys and add them to what needs to be tracked
        if self.result_keys is None: self.result_keys = result_blob.keys() if result_blob is not None else []
        self.result_keys = set(self.result_keys)
        for key in self.skip_result_keys:
            if key in self.result_keys:
                self.result_keys.remove(key)
        for key in self.result_keys:
            self.register_key(result_blob, key, 'result')

        # Initialize the output HDF5 file
        with h5py.File(self.file_name, 'w') as file:
            # Initialize the info dataset that stores top-level description of what is stored
            if cfg is not None:
                file.create_dataset('info', (0,), maxshape=(None,), dtype=None)
                file['info'].attrs['cfg'] = yaml.dump(cfg)

            # Initialize the event dataset and the corresponding reference array datasets
            self.initialize_datasets(file)

            # Mark file as ready for use
            self.ready = True

    def register_key(self, blob, key, category):
        '''
        Identify the dtype and shape objects to be dealt with.

        Parameters
        ----------
        blob : dict
            Dictionary containing the information to be stored
        key : string
            Dictionary key name
        category : string
            Data category: `data` or `result`
        '''
        # Store the necessary information to know how to store a key
        self.key_dict[key]['category'] = category
        if self.is_scalar(blob[key]):
            # Single scalar
            self.key_dict[key]['dtype']  = h5py.string_dtype() if isinstance(blob[key], str) else type(blob[key])
            self.key_dict[key]['scalar'] = True

        else:
            if len(blob[key]) != self.batch_size: # TODO: Get rid of this possibility upstream
                # List with a single scalar, regardless of batch_size
                assert len(blob[key]) == 1 and self.is_scalar(blob[key][0]),\
                        'If there is an array of length mismatched with batch_size, '+\
                        'it must contain a single scalar.'

            if self.is_scalar(blob[key][0]):
                # List containing a single scalar per batch ID
                self.key_dict[key]['dtype']  = h5py.string_dtype() if isinstance(blob[key][0], str) else type(blob[key][0])
                self.key_dict[key]['scalar'] = True

            else:
                # List containing a list/array of objects per batch ID
                if isinstance(blob[key][0][0], self.DATAOBJS):
                    # List containing a single list of dataclass objects per batch ID
                    object_type = type(blob[key][0][0])
                    if not object_type in self.object_dtypes:
                        self.object_dtypes[object_type] = self.get_object_dtype(blob[key][0][0])
                    self.key_dict[key]['dtype'] = self.object_dtypes[object_type]
                    self.key_dict[key]['larcv'] = object_type in self.LARCV_SKIP

                elif not hasattr(blob[key][0][0], '__len__'):
                    # List containing a single list of scalars per batch ID
                    self.key_dict[key]['dtype'] = type(blob[key][0][0])

                elif not isinstance(blob[key][0], list) and not blob[key][0].dtype == np.object:
                    # List containing a single ndarray of scalars per batch ID
                    self.key_dict[key]['dtype'] = blob[key][0].dtype
                    self.key_dict[key]['width'] = blob[key][0].shape[1] if len(blob[key][0].shape) == 2 else 0

                elif isinstance(blob[key][0][0], np.ndarray):
                    # List containing a list (or ndarray) of ndarrays per batch ID
                    widths = []
                    for i in range(len(blob[key][0])):
                        widths.append(blob[key][0][i].shape[1] if len(blob[key][0][i].shape) == 2 else 0)
                    same_width = np.all([widths[i] == widths[0] for i in range(len(widths))])

                    self.key_dict[key]['dtype'] = blob[key][0][0].dtype
                    self.key_dict[key]['width'] = widths
                    self.key_dict[key]['merge'] = same_width
                else:
                    raise TypeError('Do not know how to store output of type', type(blob[key][0]))

    def get_object_dtype(self, obj):
        '''
        Loop over the members of a class to figure out what to store. This
        function assumes that the the class only posses getters that return
        either a scalar, a string, a larcv.Vertex, a list, np.ndarrary or a set.

        Parameters
        ----------
        object : class instance
            Instance of an object used to identify attribute types

        Returns
        -------
        list
            List of (key, dtype) pairs
        '''
        object_dtype = []
        members = inspect.getmembers(obj)
        is_larcv = type(obj) in self.LARCV_SKIP
        skip_keys = self.LARCV_SKIP[type(obj)] if is_larcv else self.ANA_SKIP[type(obj)]
        attr_names = [k for k, _ in members if k[0] != '_' and k not in skip_keys]
        for key in attr_names:
            # Fetch the attribute value
            if is_larcv:
                val = getattr(obj, key)()
            else:
                val = getattr(obj, key)
                if callable(val):
                    continue

            # Append the relevant data type
            if isinstance(val, str):
                # String
                object_dtype.append((key, h5py.string_dtype()))
            elif not is_larcv and key in self.ANA_ENUM:
                # Known enumerator
                object_dtype.append((key, h5py.enum_dtype(self.ANA_ENUM[key], basetype=type(val))))
            elif np.isscalar(val):
                # Scalar
                object_dtype.append((key, type(val)))
            elif isinstance(val, larcv.Vertex):
                # Three-vector
                object_dtype.append((key, h5py.vlen_dtype(np.float32)))
            elif hasattr(val, '__len__'):
                # List/array of values
                if hasattr(val, 'dtype'):
                    # Numpy array
                    object_dtype.append((key, h5py.vlen_dtype(val.dtype)))
                elif len(val) and np.isscalar(val[0]):
                    # List of scalars
                    object_dtype.append((key, h5py.vlen_dtype(type(val[0]))))
                else:
                    # Empty list (typing unknown, cannot store)
                    pass
            else:
                raise ValueError('Unexpected key')

        return object_dtype

    def initialize_datasets(self, file):
        '''
        Create place hodlers for all the datasets to be filled.

        Parameters
        ----------
        file : h5py.File
            HDF5 file instance
        '''
        self.event_dtype = []
        ref_dtype = h5py.special_dtype(ref=h5py.RegionReference)
        for key, val in self.key_dict.items():
            group = file
            if not self.merge_groups:
                cat   = val['category']
                group = file[cat] if cat in file else file.create_group(cat)
            self.event_dtype.append((key, ref_dtype))

            if not val['merge'] and not isinstance(val['width'], list):
                # If the key contains a list of objects of identical shape
                w = val['width']
                shape, maxshape = [(0, w), (None, w)] if w else [(0,), (None,)]
                group.create_dataset(key, shape, maxshape=maxshape, dtype=val['dtype'])
                group[key].attrs['scalar'] = val['scalar']
                group[key].attrs['larcv']  = val['larcv']

            elif not val['merge']:
                # If the elements of the list are of variable widths, refer to one
                # dataset per element. An index is stored alongside the dataset to break
                # each element downstream.
                n_arrays = len(val['width'])
                subgroup = group.create_group(key)
                subgroup.create_dataset(f'index', (0, n_arrays), maxshape=(None, n_arrays), dtype=ref_dtype)
                for i, w in enumerate(val['width']):
                    shape, maxshape = [(0, w), (None, w)] if w else [(0,), (None,)]
                    subgroup.create_dataset(f'element_{i}', shape, maxshape=maxshape, dtype=val['dtype'])

            else:
                # If the  elements of the list are of equal width, store them all 
                # to one dataset. An index is stored alongside the dataset to break
                # it into individual elements downstream.
                subgroup = group.create_group(key)
                w = val['width'][0]
                shape, maxshape = [(0, w), (None, w)] if w else [(0,), (None,)]
                subgroup.create_dataset('elements', shape, maxshape=maxshape, dtype=val['dtype'])
                subgroup.create_dataset('index', (0,), maxshape=(None,), dtype=ref_dtype)

        file.create_dataset('events', (0,), maxshape=(None,), dtype=self.event_dtype)

    def append(self, data_blob=None, result_blob=None, cfg=None):
        '''
        Append the HDF5 file with the content of a batch.

        Parameters
        ----------
        result_blob : dict
            Dictionary containing the output of the reconstruction chain
        data_blob : dict
            Dictionary containing the input data
        cfg : dict
            Dictionary containing the ML chain configuration
        '''
        # If this function has never been called, initialiaze the HDF5 file
        if not self.ready and (not self.append_file or os.path.isfile(self.file_name)):
            self.create(data_blob, result_blob, cfg)
            self.ready = True

        # Append file
        with h5py.File(self.file_name, 'a') as file:
            # Loop over batch IDs
            for batch_id in range(self.batch_size):
                # Initialize a new event
                event = np.empty(1, self.event_dtype)

                # Initialize a dictionary of references to be passed to the event
                # dataset and store the relevant array input and result keys
                ref_dict = {}
                for key in self.input_keys:
                    self.append_key(file, event, data_blob, key, batch_id)
                for key in self.result_keys:
                    self.append_key(file, event, result_blob, key, batch_id)

                # Append event
                event_id  = len(file['events'])
                events_ds = file['events']
                events_ds.resize(event_id + 1, axis=0)
                events_ds[event_id] = event

    def append_key(self, file, event, blob, key, batch_id):
        '''
        Stores array in a specific dataset of an HDF5 file

        Parameters
        ----------
        file : h5py.File
            HDF5 file instance
        event : dict
            Dictionary of objects that make up one event
        blob : dict
            Dictionary containing the information to be stored
        key : string
            Dictionary key name
        batch_id : int
            Batch ID to be stored
        '''
        val   = self.key_dict[key]
        group = file
        if not self.merge_groups:
            cat   = val['category']
            group = file[cat]

        if not val['merge'] and not isinstance(val['width'], list):
            # Store single object
            if self.is_scalar(blob[key]):
                obj = blob[key]
            else:
                obj = blob[key][batch_id] if len(blob[key]) == self.batch_size else blob[key][0]
            if not hasattr(obj, '__len__'):
                obj = [obj]

            if val['dtype'] in self.object_dtypes.values():
                self.store_objects(group, event, key, obj, val['dtype'])
            else:
                self.store(group, event, key, obj)

        elif not val['merge']:
            # Store the array and its reference for each element in the list
            self.store_jagged(group, event, key, blob[key][batch_id])

        else:
            # Store one array of for all in the list and a index to break them
            self.store_flat(group, event, key, blob[key][batch_id])

    @staticmethod
    def is_scalar(obj):
        '''
        Returns true if the object has no __len__
        attribute or is a string object.

        Parameters
        ----------
        object : class instance
            Instance of an object used to check typing

        Returns
        -------
        bool
            True if the object is a scalar or a string
        '''
        return not hasattr(obj, '__len__') or isinstance(obj, str)

    @staticmethod
    def store(group, event, key, array):
        '''
        Stores an `ndarray` in the file and stores its mapping
        in the event dataset.

        Parameters
        ----------
        group : h5py.Group
            Dataset group under which to store this array
        event : dict
            Dictionary of objects that make up one event
        key: str
            Name of the dataset in the file
        array : np.ndarray
            Array to be stored
        '''
        # Extend the dataset, store array
        dataset = group[key]
        current_id = len(dataset)
        dataset.resize(current_id + len(array), axis=0)
        dataset[current_id:current_id + len(array)] = array

        # Define region reference, store it at the event level
        region_ref = dataset.regionref[current_id:current_id + len(array)]
        event[key] = region_ref

    @staticmethod
    def store_jagged(group, event, key, array_list):
        '''
        Stores a jagged list of arrays in the file and stores
        an index mapping for each array element in the event dataset.

        Parameters
        ----------
        group : h5py.Group
            Dataset group under which to store this array
        event : dict
            Dictionary of objects that make up one event
        key: str
            Name of the dataset in the file
        array_list : list(np.ndarray)
            List of arrays to be stored
        '''
        # Extend the dataset, store combined array
        region_refs = []
        for i, array in enumerate(array_list):
            dataset = group[key][f'element_{i}']
            current_id = len(dataset)
            dataset.resize(current_id + len(array), axis=0)
            dataset[current_id:current_id + len(array)] = array

            region_ref = dataset.regionref[current_id:current_id + len(array)]
            region_refs.append(region_ref)

        # Define the index which stores a list of region_refs
        index = group[key]['index']
        current_id = len(dataset)
        index.resize(current_id+1, axis=0)
        index[current_id] = region_refs

        # Define a region reference to all the references, store it at the event level
        region_ref = index.regionref[current_id:current_id+1]
        event[key] = region_ref

    @staticmethod
    def store_flat(group, event, key, array_list):
        '''
        Stores a concatenated list of arrays in the file and stores
        its index mapping in the event dataset to break them.

        Parameters
        ----------
        group : h5py.Group
            Dataset group under which to store this array
        event : dict
            Dictionary of objects that make up one event
        key: str
            Name of the dataset in the file
        array_list : list(np.ndarray)
            List of arrays to be stored
        '''
        # Extend the dataset, store combined array
        array = np.concatenate(array_list)
        dataset = group[key]['elements']
        first_id = len(dataset)
        dataset.resize(first_id + len(array), axis=0)
        dataset[first_id:first_id + len(array)] = array

        # Loop over arrays in the list, create a reference for each
        index = group[key]['index']
        current_id = len(index)
        index.resize(first_id + len(array_list), axis=0)
        last_id = first_id
        for i, el in enumerate(array_list):
            first_id = last_id
            last_id += len(el)
            el_ref = dataset.regionref[first_id:last_id]
            index[current_id + i] = el_ref

        # Define a region reference to all the references, store it at the event level
        region_ref = index.regionref[current_id:current_id + len(array_list)]
        event[key] = region_ref

    @staticmethod
    def store_objects(group, event, key, array, obj_dtype):
        '''
        Stores a list of objects with understandable attributes in 
        the file and stores its mapping in the event dataset.

        Parameters
        ----------
        group : h5py.Group
            Dataset group under which to store this array
        event : dict
            Dictionary of objects that make up one event
        key: str
            Name of the dataset in the file
        array : np.ndarray
            Array to be stored
        obj_dtype : list
            List of (key, dtype) pairs which specify what's to store
        '''
        # Convert list of objects to list of storable objects
        objects = np.empty(len(array), obj_dtype)
        for i, o in enumerate(array):
            for k, dtype in obj_dtype:
                attr = getattr(o, k)() if callable(getattr(o, k)) else getattr(o, k)
                if isinstance(attr, (int, float, str)):
                    objects[i][k] = attr
                elif isinstance(attr, larcv.Vertex):
                    vertex = np.array([getattr(attr, a)() for a in ['x', 'y', 'z', 't']], dtype=np.float32)
                    objects[i][k] = vertex
                elif hasattr(attr, '__len__'):
                    vals = attr
                    if not isinstance(attr, np.ndarray):
                        vals = np.array([attr[i] for i in range(len(attr))])
                    objects[i][k] = vals

        # Extend the dataset, store array
        dataset = group[key]
        current_id = len(dataset)
        dataset.resize(current_id + len(array), axis=0)
        dataset[current_id:current_id + len(array)] = objects

        # Define region reference, store it at the event level
        region_ref = dataset.regionref[current_id:current_id + len(array)]
        event[key] = region_ref


class CSVWriter:
    '''
    Class which builds a CSV file to store the output
    of analysis tools. It can only be used to store
    relatively basic quantities (scalars, strings, etc.)

    More documentation to come.
    '''

    def __init__(self,
                 file_name: str = 'output.csv',
                 append_file: bool = False):
        '''
        Initialize the basics of the output file

        Parameters
        ----------
        file_name : str, default 'output.csv'
            Name of the output CSV file
        append_file : bool, default False
            Add more rows to an existing CSV file
        '''
        self.file_name   = file_name
        self.append_file = append_file
        self.result_keys = None
        if self.append_file:
            if not os.path.isfile(file_name):
                msg = "File not found at path: {}. When using append=True "\
                "in CSVWriter, the file must exist at the prescribed path "\
                "before data is written to it.".format(file_name)
                raise FileNotFoundError(msg)
            with open(self.file_name, 'r') as file:
                self.result_keys = file.readline().split(', ')

    def create(self, result_blob: dict):
        '''
        Initialize the header of the CSV file,
        record the keys to be stored.

        Parameters
        ----------
        result_blob : dict
            Dictionary containing the output of the reconstruction chain
        '''
        # Save the list of keys to store
        self.result_keys = list(result_blob.keys())

        # Create a header and write it to file
        with open(self.file_name, 'w') as file:
            header_str = ', '.join(self.result_keys)+'\n'
            file.write(header_str)

    def append(self, result_blob: dict):
        '''
        Append the CSV file with the output

        Parameters
        ----------
        result_blob : dict
            Dictionary containing the output of the reconstruction chain
        '''
        # If this function has never been called, initialiaze the CSV file
        if self.result_keys is None:
            self.create(result_blob)

        # Append file
        with open(self.file_name, 'a') as file:
            result_str = ', '.join([str(result_blob[k]) for k in self.result_keys])+'\n'
            file.write(result_str)<|MERGE_RESOLUTION|>--- conflicted
+++ resolved
@@ -31,27 +31,18 @@
         *[k + a for k in ['', 'parent_', 'ancestor_'] for a in ['x', 'y', 'z', 't']]
     ]
 
-<<<<<<< HEAD
-    # Analysis object attributes that do not need to be stored to HDF5
-    ANA_SKIP = [
-        'points', 'truth_points', 'particles', 'fragments', 'asis',
-        'depositions', 'depositions_MeV', 'truth_depositions', 'truth_depositions_MeV',
-        'particles_summary'
-        # 'index', 'truth_index'
-    ]
-=======
     LARCV_SKIP = {
         larcv.Particle: LARCV_SKIP_ATTRS,
         larcv.Neutrino: LARCV_SKIP_ATTRS,
         larcv.Flash:    LARCV_SKIP_ATTRS,
         larcv.CRTHit:   LARCV_SKIP_ATTRS
     }
->>>>>>> 019c23d7
 
     # Analysis particle object attributes that do not need to be stored to HDF5
     ANA_SKIP_ATTRS = [
         'points', 'true_points', 'particles', 'fragments', 'asis',
-        'depositions', 'depositions_MeV', 'true_depositions', 'true_depositions_MeV'
+        'depositions', 'depositions_MeV', 'true_depositions', 'true_depositions_MeV',
+        'particles_summary'
     ]
 
     ANA_SKIP = {
