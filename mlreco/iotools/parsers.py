from __future__ import absolute_import
from __future__ import division
from __future__ import print_function
import numpy as np
from larcv import larcv
from mlreco.utils.ppn import get_ppn_info
from mlreco.utils.dbscan import dbscan_types
from mlreco.utils.groups import filter_duplicate_voxels, filter_duplicate_voxels_ref, filter_nonimg_voxels

def parse_sparse2d_meta(data):
    event_tensor2d = data[0]
    projection_id = 0  # default
    if isinstance(event_tensor2d, tuple):
        projection_id = event_tensor2d[1]
        event_tensor2d = event_tensor2d[0]

    tensor2d = event_tensor2d.sparse_tensor_2d(projection_id)
    meta = tensor2d.meta()
    # return np.array([[
    #     meta.min_x(),
    #     meta.min_y(),
    #     meta.max_x(),
    #     meta.max_y(),
    #     meta.pixel_width(),
    #     meta.pixel_height()
    # ]])
    return [
        meta.min_x(),
        meta.min_y(),
        meta.max_x(),
        meta.max_y(),
        meta.pixel_width(),
        meta.pixel_height()
    ]


def parse_sparse2d_scn(data):
    """
    A function to retrieve sparse tensor input from larcv::EventSparseTensor3D object
    Returns the data in format to pass to SCN
    Args:
        array of larcv::EventSparseTensor2D
        optionally, array of (larcv::EventSparseTensor2D, int) for projection id
    Return:
        voxels - numpy array(int32) with shape (N,2) - coordinates
        data   - numpy array(float32) with shape (N,C) - pixel values/channels
    """
    meta = None
    output = []
    np_voxels = None
    for event_tensor2d in data:
        projection_id = 0  # default
        if isinstance(event_tensor2d, tuple):
            projection_id = event_tensor2d[1]
            event_tensor2d = event_tensor2d[0]

        tensor2d = event_tensor2d.sparse_tensor_2d(projection_id)
        num_point = tensor2d.as_vector().size()

        if meta is None:

            meta = tensor2d.meta()
            np_voxels = np.empty(shape=(num_point, 2), dtype=np.int32)
            larcv.fill_2d_voxels(tensor2d, np_voxels)

        # else:
        #     assert meta == tensor2d.meta()
        np_data = np.empty(shape=(num_point, 1), dtype=np.float32)
        larcv.fill_2d_pcloud(tensor2d, np_data)
        output.append(np_data)
    return np_voxels, np.concatenate(output, axis=-1)


def parse_sparse3d_scn(data):
    """
    A function to retrieve sparse tensor input from larcv::EventSparseTensor3D object
    Returns the data in format to pass to SCN
    Args:
        array of larcv::EventSparseTensor3D
    Return:
        voxels - numpy array(int32) with shape (N,3) - coordinates
        data   - numpy array(float32) with shape (N,C) - pixel values/channels
    """
    meta = None
    output = []
    np_voxels = None
    for event_tensor3d in data:
        num_point = event_tensor3d.as_vector().size()
        if meta is None:
            meta = event_tensor3d.meta()
            np_voxels = np.empty(shape=(num_point, 3), dtype=np.int32)
            larcv.fill_3d_voxels(event_tensor3d, np_voxels)
        else:
            assert meta == event_tensor3d.meta()
        np_data = np.empty(shape=(num_point, 1), dtype=np.float32)
        larcv.fill_3d_pcloud(event_tensor3d, np_data)
        output.append(np_data)
    return np_voxels, np.concatenate(output, axis=-1)


def parse_semantics(data):
    from larcv import larcv
    event_cluster3d = data[0]
    event_particle  = data[1]
    event_tensor3d = larcv.generate_semantics(event_cluster3d,event_particle)
    data = [event_tensor3d]
    res = parse_sparse3d_scn(data)
    return res


def parse_sparse3d(data):
    """
    A function to retrieve sparse tensor from larcv::EventSparseTensor3D object
    Args:
        array of larcv::EventSparseTensor3D (one per channel)
    Return:
        a numpy array with the shape (N,3+C) where 3+C represents
        (x,y,z) coordinate and C stored pixel values (channels).
    """
    meta = None
    output = []
    for event_tensor3d in data:
        num_point = event_tensor3d.as_vector().size()
        if meta is None:
            meta = event_tensor3d.meta()
            np_voxels = np.empty(shape=(num_point, 3), dtype=np.int32)
            larcv.fill_3d_voxels(event_tensor3d, np_voxels)
            output.append(np_voxels)
        else:
            assert meta == event_tensor3d.meta()
        np_values = np.empty(shape=(num_point, 1), dtype=np.float32)
        larcv.fill_3d_pcloud(event_tensor3d, np_values)
        output.append(np_values)
    return np.concatenate(output, axis=-1)


def parse_tensor3d(data):
    """
    A function to retrieve larcv::EventSparseTensor3D as a dense numpy array
    Args:
        array of larcv::EventSparseTensor3D
    Return:
        a numpy array of a dense 3d tensor object, last dimension = channels
    """
    np_data = []
    meta = None
    for event_tensor3d in data:
        if meta is None:
            meta = event_tensor3d.meta()
        else:
            assert meta == event_tensor3d.meta()
        np_data.append(np.array(larcv.as_ndarray(event_tensor3d)))
    return np.stack(np_data, axis=-1)


def parse_weights(data):
    """
    A function to generate weights from larcv::EventSparseTensor3D and larcv::Particle list
    Args:
        length 3 array of larcv::EventSparseTensor3D x2 and larcv::EventParticle
    Return:
        a numpy array of sparse 3d tensor object
    """
    event_tensor3d = data[0]
    num_point = event_tensor3d.as_vector().size()
    np_voxels = np.empty(shape=(num_point, 3), dtype=np.int32)
    larcv.fill_3d_voxels(event_tensor3d, np_voxels)

    event_index = data[1]
    assert num_point == event_index.as_vector().size()
    np_index = np.empty(shape=(num_point, 1), dtype=np.float32)
    larcv.fill_3d_pcloud(event_index, np_index)

    particles = data[2]
    num_voxels = np.array([1. / (p.num_voxels()+1) for p in particles.as_vector()])

    return np_voxels, num_voxels[np_index.astype(int)]


def parse_particle_asis(data):
    """
    A function to copy construct & return an array of larcv::Particle
    Args:
        length 1 array of larcv::EventParticle
    Return:
        a python list of larcv::Particle object
    """
    particles = data[0]
    clusters  = data[1]
    assert particles.as_vector().size() in [clusters.as_vector().size(),clusters.as_vector().size()-1]

    meta = clusters.meta()

    particles = [larcv.Particle(p) for p in data[0].as_vector()]
    funcs = ["first_step","last_step","position","end_position"]
    for p in particles:
        for f in funcs:
            pos = getattr(p,f)()
            x = (pos.x() - meta.min_x()) / meta.size_voxel_x()
            y = (pos.y() - meta.min_y()) / meta.size_voxel_y()
            z = (pos.z() - meta.min_z()) / meta.size_voxel_z()
            # x = (pos.x() - meta.origin().x) / meta.size_voxel_x()
            # y = (pos.y() - meta.origin().y) / meta.size_voxel_y()
            # z = (pos.z() - meta.origin().z) / meta.size_voxel_z()
            # x = pos.x() * meta.size_voxel_x() + meta.origin().x
            # y = pos.y() * meta.size_voxel_y() + meta.origin().y
            # z = pos.z() * meta.size_voxel_z() + meta.origin().z
            getattr(p,f)(x,y,z,pos.t())
    return particles

def parse_particle_coords(data):
    '''
    Function that returns particle coordinates (start and end) and start time.
    This is used for particle clustering into interactions
    :param data:
    :return: numpy.ndarray (N,7) -> [first_step_x, first_step_y, first_step_z,
                                        last_step_x, last_step_y, last_step_z, first_step_t]
    '''
    # Scale particle coordinates to image size
    particles = parse_particle_asis(data)

    # Make features
    particle_feats = []
    for i, p in enumerate(particles):
        start_point = last_point = [p.first_step().x(), p.first_step().y(), p.first_step().z()]
        if p.shape() == 1: # End point only meaningful and thought out for tracks
            last_point  = [p.last_step().x(), p.last_step().y(), p.last_step().z()]
        particle_feats.append(np.concatenate((start_point, last_point, [p.first_step().t()])))

    particle_feats = np.vstack(particle_feats)
    return particle_feats[:,:3], particle_feats[:,3:]


def parse_particle_points(data):
    """
    A function to retrieve particles ground truth points tensor, includes
    spatial coordinates and point type.
    Args:
        length 2 array of larcv::EventSparseTensor3D and larcv::EventParticle
    Return:
        a numpy array with the shape (N,3) where 3 represents (x,y,z)
        coordinate
        a numpy array with the shape (N, 2) where 2 represents the class of the ground truth point
        and the particle data index in this order.
    """
    particles_v = data[1].as_vector()
    part_info = get_ppn_info(particles_v, data[0].meta())
    # For open data - to reproduce
    # part_info = get_ppn_info(particles_v, data[0].meta(), min_voxel_count=7, min_energy_deposit=10, use_particle_shape=False)
    # part_info = get_ppn_info(particles_v, data[0].meta(), min_voxel_count=5, min_energy_deposit=10, use_particle_shape=False)
    if part_info.shape[0] > 0:
        #return part_info[:, :3], part_info[:, 3][:, None]
        return part_info[:, :3], np.column_stack([part_info[:, -6],part_info[:, -1]])
    else:
        #return np.empty(shape=(0, 3), dtype=np.int32), np.empty(shape=(0, 1), dtype=np.float32)
        return np.empty(shape=(0, 3), dtype=np.int32), np.empty(shape=(0, 2), dtype=np.float32)


def parse_particle_graph(data):
    """
    A function to parse larcv::EventParticle to construct edges between particles (i.e. clusters)
    Args:
        length 1 array of larcv::EventParticle
    Return:
        a numpy array of directed edges where each edge is (parent,child) batch index ID.
    """
    particles = data[0]

    # For convention, construct particle id => cluster id mapping
    particle_to_cluster = np.zeros(shape=[particles.as_vector().size()],dtype=np.int32)

    # Fill edges (directed, [parent,child] pair)
    edges = np.empty((0,2), dtype = np.int32)
    for cluster_id in range(particles.as_vector().size()):
        p = particles.as_vector()[cluster_id]
        #print(p.id(), p.parent_id(), p.group_id())
        if p.parent_id() != p.id():
            edges = np.vstack((edges, [int(p.parent_id()),cluster_id]))
        if p.parent_id() == p.id() and p.group_id() != p.id():
            edges = np.vstack((edges, [int(p.group_id()),cluster_id]))

    return edges


def parse_dbscan(data):
    """
    A function to create dbscan tensor
    Args:
        length 1 array of larcv::EventSparseTensor3D
    Return:
        voxels - numpy array(int32) with shape (N,3) - coordinates
        data   - numpy array(float32) with shape (N,1) - dbscan cluster. -1 if not assigned
    """
    np_voxels, np_types = parse_sparse3d_scn(data)
    # now run dbscan on data
    clusts = dbscan_types(np_voxels, np_types)
    # start with no clusters assigned.
    np_types.fill(-1)
    for i, c in enumerate(clusts):
        np_types[c] = i
    return np_voxels, np_types


def parse_cluster2d(data):
    """
    A function to retrieve clusters tensor
    Args:
        length 1 array of larcv::EventClusterVoxel3D
    Return:
        a numpy array with the shape (N,3) where 3 represents (x,y,z)
        coordinate
        a numpy array with the shape (N,2) where 2 is pixel value and cluster id, respectively
    """
    cluster_event = data[0].as_vector().front()
    meta = cluster_event.meta()
    num_clusters = cluster_event.size()
    clusters_voxels, clusters_features = [], []
    for i in range(num_clusters):
        cluster = cluster_event.as_vector()[i]
        num_points = cluster.as_vector().size()
        if num_points > 0:
            x = np.empty(shape=(num_points,), dtype=np.int32)
            y = np.empty(shape=(num_points,), dtype=np.int32)
            value = np.empty(shape=(num_points,), dtype=np.float32)
            larcv.as_flat_arrays(cluster,meta,x, y, value)
            cluster_id = np.full(shape=(cluster.as_vector().size()),
                                 fill_value=i, dtype=np.float32)
            clusters_voxels.append(np.stack([x, y], axis=1))
            clusters_features.append(np.column_stack([value, cluster_id]))
    np_voxels   = np.concatenate(clusters_voxels, axis=0)
    np_features = np.concatenate(clusters_features, axis=0)

    return np_voxels, np_features


def parse_cluster3d(data):
    """
    a function to retrieve clusters tensor
    args:
        length 1 array of larcv::EventClusterVoxel3D
    return:
        a numpy array with the shape (n,3) where 3 represents (x,y,z)
        coordinate
        a numpy array with the shape (n,2) where 2 is voxel value and cluster id, respectively
    """
    cluster_event = data[0]
    meta = cluster_event.meta()
    num_clusters = cluster_event.as_vector().size()
    clusters_voxels, clusters_features = [], []
    for i in range(num_clusters):
        cluster = cluster_event.as_vector()[i]
        num_points = cluster.as_vector().size()
        if num_points > 0:
            x = np.empty(shape=(num_points,), dtype=np.int32)
            y = np.empty(shape=(num_points,), dtype=np.int32)
            z = np.empty(shape=(num_points,), dtype=np.int32)
            value = np.empty(shape=(num_points,), dtype=np.float32)
            larcv.as_flat_arrays(cluster,meta,x, y, z, value)
            cluster_id = np.full(shape=(cluster.as_vector().size()),
                                 fill_value=i, dtype=np.float32)
            clusters_voxels.append(np.stack([x, y, z], axis=1))
            clusters_features.append(np.column_stack([value,cluster_id]))
    np_voxels   = np.concatenate(clusters_voxels, axis=0)
    np_features = np.concatenate(clusters_features, axis=0)
    return np_voxels, np_features


def parse_cluster3d_full(data):
    """
    a function to retrieve clusters tensor
    args:
        length 2 array of larcv::EventClusterVoxel3D and larcv::EventParticle
    return:
        a numpy array with the shape (n,3) where 3 represents (x,y,z)
        coordinate
        a numpy array with the shape (n,6) where 6 is voxel value,
        cluster id, group id interaction id, nu id and semantic type, respectively
    """
    cluster_event = data[0]
    particles_v = data[1].as_vector()
    meta = cluster_event.meta()
    num_clusters = cluster_event.as_vector().size()
    clusters_voxels, clusters_features = [], []

    from mlreco.utils.groups import get_valid_group_id, get_interaction_id, get_nu_id
    group_ids = get_valid_group_id(cluster_event, particles_v)
    inter_ids = get_interaction_id(particles_v)
    nu_ids    = get_nu_id(cluster_event, particles_v, inter_ids)

    for i in range(num_clusters):
        cluster = cluster_event.as_vector()[i]
        num_points = cluster.as_vector().size()
        if num_points > 0:
            x = np.empty(shape=(num_points,), dtype=np.int32)
            y = np.empty(shape=(num_points,), dtype=np.int32)
            z = np.empty(shape=(num_points,), dtype=np.int32)
            value = np.empty(shape=(num_points,), dtype=np.float32)
            larcv.as_flat_arrays(cluster,meta,x, y, z, value)
            assert i == particles_v[i].id()
            cluster_id = np.full(shape=(cluster.as_vector().size()),
                                 fill_value=particles_v[i].id(), dtype=np.float32)
            group_id = np.full(shape=(cluster.as_vector().size()),
                               #fill_value=particles_v[i].group_id(), dtype=np.float32)
                               fill_value=group_ids[i], dtype=np.float32)
            inter_id = np.full(shape=(cluster.as_vector().size()),
                               fill_value=inter_ids[i], dtype=np.float32)
            nu_id = np.full(shape=(cluster.as_vector().size()),
                            fill_value=nu_ids[i], dtype=np.float32)
            sem_type = np.full(shape=(cluster.as_vector().size()),
                               fill_value=particles_v[i].shape(), dtype=np.float32)
            clusters_voxels.append(np.stack([x, y, z], axis=1))
            clusters_features.append(np.column_stack([value,cluster_id,group_id,inter_id,nu_id,sem_type]))
    np_voxels   = np.concatenate(clusters_voxels, axis=0)
    np_features = np.concatenate(clusters_features, axis=0)

    return np_voxels, np_features


def parse_cluster3d_full_fragment(data):
    """
    A function to retrieve clusters tensor
    Args:
        length 1 array of larcv::EventClusterVoxel3D
    Return:
        a numpy array with the shape (N,3) where 3 represents (x,y,z)
        coordinate
        a numpy array with the shape (N,2) where 2 is cluster id and voxel value respectively
    """
    cluster_event = data[0]
    meta = cluster_event.meta()
    num_clusters = cluster_event.as_vector().size()
    clusters_voxels, clusters_features = [], []
    for i in range(num_clusters):
        cluster = cluster_event.as_vector()[i]
        num_points = cluster.as_vector().size()
        if num_points > 0:
            x = np.empty(shape=(num_points,), dtype=np.int32)
            y = np.empty(shape=(num_points,), dtype=np.int32)
            z = np.empty(shape=(num_points,), dtype=np.int32)
            value = np.empty(shape=(num_points,), dtype=np.float32)
            larcv.as_flat_arrays(cluster,meta,x, y, z, value)
            cluster_id = np.full(shape=(cluster.as_vector().size()),
                                 fill_value=i, dtype=np.float32)
            clusters_voxels.append(np.stack([x, y, z], axis=1))
            clusters_features.append(np.column_stack([cluster_id,value]))
    np_voxels   = np.concatenate(clusters_voxels, axis=0)
    np_features = np.concatenate(clusters_features, axis=0)
    return np_voxels, np_features


def parse_cluster3d_fragment(data):
    """
    A function to retrieve clusters tensor
    Args:
        length 1 array of larcv::EventClusterVoxel3D
    Return:
        a numpy array with the shape (N,3) where 3 represents (x,y,z)
        coordinate
        a numpy array with the shape (N,2) where 2 is cluster id and voxel value respectively
    """
<<<<<<< HEAD
    grp_voxels, grp_data = parse_cluster3d_full_fragment([data[0]])
=======
    grp_voxels, grp_data = parse_cluster3d([data[0]])
>>>>>>> 71b8d2cc
    label_voxels, label_data = parse_sparse3d_scn([data[1]])

    # step 1: lexicographically sort group data
    perm = np.lexsort(grp_voxels.T)
    grp_voxels = grp_voxels[perm,:]
    grp_data = grp_data[perm]

    perm = np.lexsort(label_voxels.T)
    label_voxels = label_voxels[perm,:]
    label_data = label_data[perm]

    # step 2: remove duplicates
    sel1 = filter_duplicate_voxels(grp_voxels, usebatch=False)
    inds1 = np.where(sel1)[0]
    grp_voxels = grp_voxels[inds1,:]
    grp_data = grp_data[inds1]

    sel2 = filter_nonimg_voxels(grp_voxels, label_voxels[(label_data<4).reshape((-1,)),:], usebatch=False)
    inds2 = np.where(sel2)[0]
    grp_voxels = grp_voxels[inds2]
    grp_data = grp_data[inds2]

    return grp_voxels, np.flip(grp_data, axis=1)


def parse_sparse3d_fragment(data):
    """
    A function to retrieve clusters tensor
    Args:
        length 1 array of larcv::EventClusterVoxel3D
    Return:
        a numpy array with the shape (N,3) where 3 represents (x,y,z)
        coordinate
        a numpy array with the shape (N,2) where 2 is cluster id and voxel value respectively
    """
    img_voxels, img_data = parse_sparse3d_scn(data)
    perm = np.lexsort(img_voxels.T)
    img_voxels = img_voxels[perm]
    img_data = img_data[perm]
    img_voxels, unique_indices = np.unique(img_voxels, axis=0, return_index=True)
    img_data = img_data[unique_indices]
    mask = img_data.squeeze(1) < 4
    img_voxels, img_data = img_voxels[mask], img_data[mask]
    perm = np.lexsort(img_voxels.T)
    img_voxels = img_voxels[perm]
    img_data = img_data[perm]

    return img_voxels, img_data


def parse_cluster3d_clean(data):
    """
    A function to retrieve clusters tensor.  Do the following cleaning:
    1) lexicographically sort group data (images are lexicographically sorted)
    2) remove voxels from group data that are not in image
    3) choose only one group per voxel (by lexicographic order)
    Args:
        length 3 array of larcv::EventClusterVoxel3D, larcv::EventSparseTensor3D
        and larcv::EventParticle
    Return:
        a numpy array with the shape (N,3) where 3 represents (x,y,z)
        coordinate
        a numpy array with the shape (N,2) where 2 represents (value, cluster_id)
    """
    grp_voxels, grp_data = parse_cluster3d_full([data[0], data[2]])
    img_voxels, img_data = parse_sparse3d_scn([data[1]])

    # step 1: lexicographically sort group data
    perm = np.lexsort(grp_voxels.T)
    grp_voxels = grp_voxels[perm,:]
    grp_data = grp_data[perm]

    perm = np.lexsort(img_voxels.T)
    img_voxels = img_voxels[perm,:]
    img_data = img_data[perm]

    # step 2: remove duplicates
    sel1 = filter_duplicate_voxels(grp_voxels, usebatch=False)
    inds1 = np.where(sel1)[0]
    grp_voxels = grp_voxels[inds1,:]
    grp_data = grp_data[inds1]

    # step 3: remove voxels not in image
    sel2 = filter_nonimg_voxels(grp_voxels, img_voxels, usebatch=False)
    inds2 = np.where(sel2)[0]
    grp_voxels = grp_voxels[inds2,:]
    grp_data = grp_data[inds2]

    return grp_voxels, grp_data

def parse_cluster3d_clean_full(data):
    """
    A function to retrieve clusters tensor.  Do the following cleaning:
    1) lexicographically sort group data (images are lexicographically sorted)
    2) remove voxels from group data that are not in image
    3) choose only one group per voxel (by lexicographic order)
    Args:
        length 3 array of larcv::EventClusterVoxel3D, larcv::EventParticle and larcv::EventSparseTensor3D
    Return:
        a numpy array with the shape (N,3) where 3 represents (x,y,z)
        coordinate
        a numpy array with the shape (N,4) where 4 represens (value, cluster_id, group_id, sem_type)
    """
    grp_voxels, grp_data = parse_cluster3d_full(data)
    img_voxels, img_data = parse_sparse3d_scn([data[2]])

    # step 1: lexicographically sort group data
    perm = np.lexsort(grp_voxels.T)
    grp_voxels = grp_voxels[perm,:]
    grp_data = grp_data[perm]

    perm = np.lexsort(img_voxels.T)
    img_voxels = img_voxels[perm,:]
    img_data = img_data[perm]

    # step 2: remove duplicates
    sel1 = filter_duplicate_voxels_ref(grp_voxels, grp_data[:,-1], data[0].meta(), usebatch=True)
    inds1 = np.where(sel1)[0]
    grp_voxels = grp_voxels[inds1,:]
    grp_data = grp_data[inds1]

    # step 3: remove voxels not in image
    sel2 = filter_nonimg_voxels(grp_voxels, img_voxels, usebatch=False)
    inds2 = np.where(sel2)[0]
    grp_voxels = grp_voxels[inds2,:]
    grp_data = grp_data[inds2]

    # step 4: override semantic labels with those from sparse3d
    # and give labels -1 to all voxels of class 4 and above
    grp_data[:,-1] = img_data[:,-1]
    grp_data[img_data[:,-1] > 3,1:5] = -1

    return grp_voxels, grp_data


def parse_sparse3d_clean(data):
    """
    A function to retrieve clusters tensor.  Do the following cleaning:
    1) lexicographically sort coordinates
    2) choose only one group per voxel (by lexicographic order)
    3) get labels from the image labels for each voxel in addition to groups
    Args:
        length 3 array of larcv::EventSparseTensor3D
        Typically [sparse3d_mcst_reco, sparse3d_mcst_reco_group, sparse3d_fivetypes_reco]
    Return:
        a numpy array with the shape (N,3) where 3 represents (x,y,z)
        coordinate
        a numpy array with the shape (N,3) where 3 is energy + cluster id + label
    """
    img_voxels, img_data = parse_sparse3d_scn([data[0]])
    perm = np.lexsort(img_voxels.T)
    img_voxels = img_voxels[perm]
    #img_data = img_data[perm]
    img_voxels, unique_indices = np.unique(img_voxels, axis=0, return_index=True)
    #img_data = img_data[unique_indices]

    grp_voxels, grp_data = parse_sparse3d_scn([data[1]])
    perm = np.lexsort(grp_voxels.T)
    grp_voxels = grp_voxels[perm]
    grp_data = grp_data[perm]
    grp_voxels, unique_indices = np.unique(grp_voxels, axis=0, return_index=True)
    grp_data = grp_data[unique_indices]

    label_voxels, label_data = parse_sparse3d_scn([data[2]])
    perm = np.lexsort(label_voxels.T)
    label_voxels = label_voxels[perm]
    label_data = label_data[perm]
    label_voxels, unique_indices = np.unique(label_voxels, axis=0, return_index=True)
    label_data = label_data[unique_indices]

    sel2 = filter_nonimg_voxels(grp_voxels, label_voxels[(label_data<5).reshape((-1,)),:], usebatch=False)
    inds2 = np.where(sel2)[0]
    grp_voxels = grp_voxels[inds2]
    grp_data = grp_data[inds2]

    sel2 = filter_nonimg_voxels(img_voxels, label_voxels[(label_data<5).reshape((-1,)),:], usebatch=False)
    inds2 = np.where(sel2)[0]
    img_voxels = img_voxels[inds2]
    img_data = img_data[inds2]
    return grp_voxels, np.concatenate([img_data, grp_data, label_data[label_data<5][:, None]], axis=1)


def parse_cluster3d_scales(data):
    """
    Retrieves clusters tensors at different spatial sizes.
    Parameters
    ----------
    data: list
        length 2 array of larcv::EventClusterVoxel3D and larcv::EventSparseTensor3D
    Returns
    -------
    list of tuples
    """
    grp_voxels, grp_data = parse_cluster3d_clean_full(data)
    spatial_size = data[0].meta().num_voxel_x()
    max_depth = int(np.floor(np.log2(spatial_size))-1)
    scales = []
    for d in range(max_depth):
        scale_voxels = np.floor(grp_voxels/2**d)#.astype(int)
        scale_voxels, unique_indices = np.unique(scale_voxels, axis=0, return_index=True)
        scale_data = grp_data[unique_indices]
        scales.append((scale_voxels, scale_data))
    return scales


def parse_sparse3d_scn_scales(data):
    """
    Retrieves sparse tensors at different spatial sizes.
    Parameters
    ----------
    data: list
        length 1 array of larcv::EventSparseTensor3D
    Returns
    -------
    list of tuples
    """
    grp_voxels, grp_data = parse_sparse3d_scn(data)
    perm = np.lexsort(grp_voxels.T)
    grp_voxels = grp_voxels[perm]
    grp_data = grp_data[perm]

    spatial_size = data[0].meta().num_voxel_x()
    max_depth = int(np.floor(np.log2(spatial_size))-1)
    scales = []
    for d in range(max_depth):
        scale_voxels = np.floor(grp_voxels/2**d)#.astype(int)
        scale_voxels, unique_indices = np.unique(scale_voxels, axis=0, return_index=True)
        scale_data = grp_data[unique_indices]
        # perm = np.lexsort(scale_voxels.T)
        # scale_voxels = scale_voxels[perm]
        # scale_data = scale_data[perm]
        scales.append((scale_voxels, scale_data))
    return scales<|MERGE_RESOLUTION|>--- conflicted
+++ resolved
@@ -458,11 +458,7 @@
         coordinate
         a numpy array with the shape (N,2) where 2 is cluster id and voxel value respectively
     """
-<<<<<<< HEAD
-    grp_voxels, grp_data = parse_cluster3d_full_fragment([data[0]])
-=======
     grp_voxels, grp_data = parse_cluster3d([data[0]])
->>>>>>> 71b8d2cc
     label_voxels, label_data = parse_sparse3d_scn([data[1]])
 
     # step 1: lexicographically sort group data
