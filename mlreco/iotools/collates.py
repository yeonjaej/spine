--- conflicted
+++ resolved
@@ -328,11 +328,7 @@
                                                 axis=1 ) for batch_id,sample in enumerate(batch) ],
                                     axis=0)
 
-<<<<<<< HEAD
-            elif isinstance(batch[0][key], list) and len(batch[0][key]) >= 1 and isinstance(batch[0][key][0], tuple):
-=======
             elif isinstance(batch[0][key], list) and len(batch[0][key]) and isinstance(batch[0][key][0], tuple):
->>>>>>> 3c60b715
                 # For multi-scale labels (probably deprecated)
                 result[key] = [
                     concat([
