def model_dict():

#    from . import uresnet_ppn
#    from . import uresnet_ppn_type
    from . import uresnet_lonely
    from . import uresnet
    #from . import chain_track_clustering
    from . import uresnet_ppn_chain
    from . import cluster_gnn
    from . import cluster_node_gnn
    from . import cluster_iter_gnn
    from . import cluster_chain_gnn
    #from . import cluster_mst_gnn
    from . import uresnet_clustering
    from . import flashmatching_model

    from . import discriminative_loss
    from . import clustercnn_single
    from . import clustercnn_se
    from . import clustercnn_density

    from . import clusternet
    from . import clustercnn_adaptis


    # Make some models available (not all of them, e.g. PPN is not standalone)
    models = {
        # Regular UResNet + PPN
        #"uresnet_ppn": (uresnet_ppn.PPNUResNet, uresnet_ppn.SegmentationLoss),
        # Adding point classification layer
        #"uresnet_ppn_type": (uresnet_ppn_type.PPNUResNet, uresnet_ppn_type.SegmentationLoss),
        # Using SCN built-in UResNet
        "uresnet": (uresnet.UResNet, uresnet.SegmentationLoss),
        # Using our custom UResNet
        "uresnet_lonely": (uresnet_lonely.UResNet, uresnet_lonely.SegmentationLoss),
        # Chain test for track clustering (w/ DBSCAN)
        #"chain_track_clustering": (chain_track_clustering.Chain, chain_track_clustering.ChainLoss),
        "uresnet_ppn_chain": (uresnet_ppn_chain.Chain, uresnet_ppn_chain.ChainLoss),
        # Clustering
        "uresnet_clustering": (uresnet_clustering.UResNet, uresnet_clustering.SegmentationLoss),
        # Edge Model
        #"edge_model": (edge_gnn.EdgeModel, edge_gnn.EdgeChannelLoss),
        # Full Edge Model
        #"full_edge_model": (full_edge_gnn.FullEdgeModel, full_edge_gnn.FullEdgeChannelLoss),
        # Full Node Model
        #"node_model": (node_gnn.NodeModel, node_gnn.NodeChannelLoss),
        # MST edge model
        ##"mst_edge_model": (mst_gnn.MSTEdgeModel, mst_gnn.MSTEdgeChannelLoss),
        # Iterative Edge Model
        #"iter_edge_model": (iter_edge_gnn.IterativeEdgeModel, iter_edge_gnn.IterEdgeChannelLoss),
        # full cluster model
        #"clust_edge_model": (cluster_edge_gnn.EdgeModel, cluster_edge_gnn.EdgeChannelLoss),
        # direction model
        #"clust_dir_model": (cluster_dir_gnn.EdgeModel, cluster_dir_gnn.EdgeChannelLoss),
        # ClusterUNet Single
        "clustercnn_single": (clustercnn_single.ClusterCNN, clustercnn_single.ClusteringLoss),
        # Same as ClusterUNet Single, but coordinate concat is done in first input layer.
        "discriminative_loss": (discriminative_loss.UResNet, discriminative_loss.DiscriminativeLoss),
        # Colossal ClusterNet Model to Wrap them all
        "clusternet": (clusternet.ClusterCNN, clusternet.ClusteringLoss),
        # Density Loss
        "clustercnn_density": (clustercnn_density.ClusterCNN, clustercnn_density.ClusteringLoss),
        # Spatial Embeddings
        "spatial_embeddings": (clustercnn_se.ClusterCNN, clustercnn_se.ClusteringLoss),
        # Spatial Embeddings Stack
        "spatial_embeddings_stack": (clustercnn_se.ClusterCNN2, clustercnn_se.ClusteringLoss),
        # AdaptIS
        "adaptis": (clustercnn_adaptis.ClusterCNN, clustercnn_adaptis.ClusteringLoss),
        # Spatial Embeddings Lovasz free
        "spatial_embeddings_free": (clustercnn_se.ClusterCNN, clustercnn_se.ClusteringLoss),
        # Cluster grouping GNN
<<<<<<< HEAD
        "cluster_gnn": (cluster_gnn.ClustEdgeGNN, cluster_gnn.EdgeChannelLoss),
=======
        "cluster_gnn": (cluster_gnn.FullEdgeModel, cluster_gnn.FullEdgeChannelLoss),
>>>>>>> 6125170f
        # Cluster primary node identification
        "cluster_node_gnn": (cluster_node_gnn.ClustNodeGNN, cluster_node_gnn.NodeChannelLoss),
        # Iterative cluster grouping
        "cluster_iter_gnn": (cluster_iter_gnn.IterativeEdgeModel, cluster_iter_gnn.IterEdgeChannelLoss),
<<<<<<< HEAD
        # Chain of uresnet + ppn + dbscan + primary node gnn + fragment clustering gnn
        "cluster_dbscan_gnn": (cluster_chain_gnn.ChainDBSCANGNN, cluster_chain_gnn.ChainLoss),
=======
        # Flashmatching using encoder and gnn
        "flashmatching": (flashmatchning_model.FlashMatchingModel, torch.nn.CrossEntropyLoss(reduction=mean)),
>>>>>>> 6125170f
        # Cluster grouping GNN with MST
        #"cluster_mst_gnn": (cluster_mst_gnn.MSTEdgeModel, cluster_mst_gnn.MSTEdgeChannelLoss),
    }
    # "chain_gnn": (chain_gnn.Chain, chain_gnn.ChainLoss)
    return models


def construct(name):
    models = model_dict()
    if name not in models:
        raise Exception("Unknown model name provided: %s" % name)
    return models[name]<|MERGE_RESOLUTION|>--- conflicted
+++ resolved
@@ -1,3 +1,5 @@
+import torch
+
 def model_dict():
 
 #    from . import uresnet_ppn
@@ -69,22 +71,15 @@
         # Spatial Embeddings Lovasz free
         "spatial_embeddings_free": (clustercnn_se.ClusterCNN, clustercnn_se.ClusteringLoss),
         # Cluster grouping GNN
-<<<<<<< HEAD
         "cluster_gnn": (cluster_gnn.ClustEdgeGNN, cluster_gnn.EdgeChannelLoss),
-=======
-        "cluster_gnn": (cluster_gnn.FullEdgeModel, cluster_gnn.FullEdgeChannelLoss),
->>>>>>> 6125170f
         # Cluster primary node identification
         "cluster_node_gnn": (cluster_node_gnn.ClustNodeGNN, cluster_node_gnn.NodeChannelLoss),
         # Iterative cluster grouping
         "cluster_iter_gnn": (cluster_iter_gnn.IterativeEdgeModel, cluster_iter_gnn.IterEdgeChannelLoss),
-<<<<<<< HEAD
         # Chain of uresnet + ppn + dbscan + primary node gnn + fragment clustering gnn
         "cluster_dbscan_gnn": (cluster_chain_gnn.ChainDBSCANGNN, cluster_chain_gnn.ChainLoss),
-=======
         # Flashmatching using encoder and gnn
-        "flashmatching": (flashmatchning_model.FlashMatchingModel, torch.nn.CrossEntropyLoss(reduction=mean)),
->>>>>>> 6125170f
+        "flashmatching": (flashmatching_model.FlashMatchingModel, torch.nn.CrossEntropyLoss(reduction='mean')),
         # Cluster grouping GNN with MST
         #"cluster_mst_gnn": (cluster_mst_gnn.MSTEdgeModel, cluster_mst_gnn.MSTEdgeChannelLoss),
     }
