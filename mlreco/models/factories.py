import torch

def model_dict():
    """
    Returns dictionary of model classes using name keys (strings).

    Returns
    -------
    dict
    """
    from . import grappa

    from . import uresnet
    from . import uresnet_ppn_chain
    from . import spice
    from . import singlep
    from . import graph_spice
    from . import bayes_uresnet

<<<<<<< HEAD
    # from . import uresnet_clustering
    # from . import clustercnn_single
    # from . import clusternet
    # from . import clustercnn_neural_dbscan
    from . import clustercnn_se
    from . import sparse_occuseg
    from . import sparseoccuseg_gnn

    from . import grappa
    from . import flashmatching_model
    from . import hierarchy
    from . import particle_types

    # from . import full_cnn
=======
>>>>>>> e1eb0fab
    from . import full_chain
    from . import vertex

    # Make some models available (not all of them, e.g. PPN is not standalone)
    models = {
<<<<<<< HEAD
        # Using SCN built-in UResNet
        "uresnet": (uresnet.UResNet, uresnet.SegmentationLoss),
        # Using our custom UResNet
        "uresnet_lonely": (uresnet_lonely.UResNet, uresnet_lonely.SegmentationLoss),
        # Chain UResNet and PPN
        "uresnet_ppn_chain": (uresnet_ppn_chain.Chain, uresnet_ppn_chain.ChainLoss),
        # Clustering
        # "uresnet_clustering": (uresnet_clustering.UResNet, uresnet_clustering.SegmentationLoss),
        # ClusterUNet Single
        # "clustercnn_single": (clustercnn_single.ClusterCNN, clustercnn_single.ClusteringLoss),
        # Colossal ClusterNet Model to Wrap them all
        # "clusternet": (clusternet.ClusterCNN, clusternet.ClusteringLoss),
        # Density Loss
        # "clustercnn_density": (clustercnn_neural_dbscan.ClusterCNN, clustercnn_neural_dbscan.ClusteringLoss),
        # Spatial Embeddings
        "spatial_embeddings": (clustercnn_se.ClusterCNN, clustercnn_se.ClusteringLoss),
        # OccuSeg
        "occuseg": (sparse_occuseg.SparseOccuSeg, sparse_occuseg.SparseOccuSegLoss),
        # OccuSeg Edge Prediction
        "occuseg_edges": (sparse_occuseg.SparseOccuSeg, sparse_occuseg.SparseOccuSegEdgeLoss),
        # OccuSeg with GNN
        "occuseg_gnn": (sparseoccuseg_gnn.SparseOccuSegGNN, sparseoccuseg_gnn.SparseOccuSegGNNLoss),
        # GraphSPICE with GNN
        "graphspice_gnn": (sparseoccuseg_gnn.GraphSPICEGNN, sparseoccuseg_gnn.SparseOccuSegGNNLoss),
        # Spatial Embeddings Lite
        "spatial_embeddings_lite": (clustercnn_se.ClusterCNN2, clustercnn_se.ClusteringLoss),
        # Spatial Embeddings Lovasz free
        "spatial_embeddings_free": (clustercnn_se.ClusterCNN, clustercnn_se.ClusteringLoss),
        # Graph neural network Particle Aggregation (GrapPA)
        "grappa": (grappa.GNN, grappa.GNNLoss),
        # Flashmatching using encoder and gnn
        "flashmatching": (flashmatching_model.FlashMatchingModel, torch.nn.CrossEntropyLoss(reduction='mean')),
        # Particle flow reconstruction with GrapPA (TODO: should be merged with GrapPA)
        "hierarchy_gnn": (hierarchy.ParticleFlowModel, hierarchy.ChainLoss),
        # Particle image classifier
        "particle_type": (particle_types.ParticleImageClassifier, particle_types.ParticleTypeLoss),
        # CNN chain with UResNet+PPN+SPICE with a single encoder
        # "full_cnn": (full_cnn.FullChain, full_cnn.FullChainLoss),
=======
>>>>>>> e1eb0fab
        # Full reconstruction chain, including an option for deghosting
        "full_chain": (full_chain.FullChain, full_chain.FullChainLoss),

        # --------------------MinkowskiEngine Backend----------------------
        # UresNet
        "uresnet": (uresnet.UResNet_Chain, uresnet.SegmentationLoss),
        # UResNet + PPN
        'uresnet_ppn_chain': (uresnet_ppn_chain.UResNetPPN, uresnet_ppn_chain.UResNetPPNLoss),
        # Single Particle Classifier
        "singlep": (singlep.ParticleImageClassifier, singlep.ParticleTypeLoss),
        # SPICE
        "spice": (spice.MinkSPICE, spice.SPICELoss),
        # Graph neural network Particle Aggregation (GrapPA)
        "grappa": (grappa.GNN, grappa.GNNLoss),
        # Graph SPICE
        "graph_spice": (graph_spice.MinkGraphSPICE, graph_spice.GraphSPICELoss),
        # Bayesian Classifier
        "bayes_singlep": (singlep.BayesianParticleClassifier, singlep.ParticleTypeLoss),
        # Bayesian UResNet
        "bayesian_uresnet": (bayes_uresnet.BayesianUResNet, bayes_uresnet.SegmentationLoss),
        # DUQ UResNet
        "duq_uresnet": (bayes_uresnet.DUQUResNet, bayes_uresnet.DUQSegmentationLoss),
        # Evidential Classifier
        'evidential_singlep': (singlep.EvidentialParticleClassifier, singlep.EvidentialLearningLoss),
        # Evidential Classifier with Dropout
        'evidential_dropout_singlep': (singlep.BayesianParticleClassifier, singlep.EvidentialLearningLoss),
        # Deep Single Pass Uncertainty Quantification
        'duq_singlep': (singlep.DUQParticleClassifier, singlep.MultiLabelCrossEntropy),
        # Vertex PPN
        'vertex_ppn': (vertex.VertexPPNChain, vertex.UResNetVertexLoss)
    }
    return models


def construct(name):
    """
    Returns an instance of a model class based on its name key (string).

    Parameters
    ----------
    name: str
        Key for the model. See source code for list of available models.

    Returns
    -------
    object
    """
    models = model_dict()
    if name not in models:
        raise Exception("Unknown model name provided: %s" % name)
    return models[name]<|MERGE_RESOLUTION|>--- conflicted
+++ resolved
@@ -17,69 +17,11 @@
     from . import graph_spice
     from . import bayes_uresnet
 
-<<<<<<< HEAD
-    # from . import uresnet_clustering
-    # from . import clustercnn_single
-    # from . import clusternet
-    # from . import clustercnn_neural_dbscan
-    from . import clustercnn_se
-    from . import sparse_occuseg
-    from . import sparseoccuseg_gnn
-
-    from . import grappa
-    from . import flashmatching_model
-    from . import hierarchy
-    from . import particle_types
-
-    # from . import full_cnn
-=======
->>>>>>> e1eb0fab
     from . import full_chain
     from . import vertex
 
     # Make some models available (not all of them, e.g. PPN is not standalone)
     models = {
-<<<<<<< HEAD
-        # Using SCN built-in UResNet
-        "uresnet": (uresnet.UResNet, uresnet.SegmentationLoss),
-        # Using our custom UResNet
-        "uresnet_lonely": (uresnet_lonely.UResNet, uresnet_lonely.SegmentationLoss),
-        # Chain UResNet and PPN
-        "uresnet_ppn_chain": (uresnet_ppn_chain.Chain, uresnet_ppn_chain.ChainLoss),
-        # Clustering
-        # "uresnet_clustering": (uresnet_clustering.UResNet, uresnet_clustering.SegmentationLoss),
-        # ClusterUNet Single
-        # "clustercnn_single": (clustercnn_single.ClusterCNN, clustercnn_single.ClusteringLoss),
-        # Colossal ClusterNet Model to Wrap them all
-        # "clusternet": (clusternet.ClusterCNN, clusternet.ClusteringLoss),
-        # Density Loss
-        # "clustercnn_density": (clustercnn_neural_dbscan.ClusterCNN, clustercnn_neural_dbscan.ClusteringLoss),
-        # Spatial Embeddings
-        "spatial_embeddings": (clustercnn_se.ClusterCNN, clustercnn_se.ClusteringLoss),
-        # OccuSeg
-        "occuseg": (sparse_occuseg.SparseOccuSeg, sparse_occuseg.SparseOccuSegLoss),
-        # OccuSeg Edge Prediction
-        "occuseg_edges": (sparse_occuseg.SparseOccuSeg, sparse_occuseg.SparseOccuSegEdgeLoss),
-        # OccuSeg with GNN
-        "occuseg_gnn": (sparseoccuseg_gnn.SparseOccuSegGNN, sparseoccuseg_gnn.SparseOccuSegGNNLoss),
-        # GraphSPICE with GNN
-        "graphspice_gnn": (sparseoccuseg_gnn.GraphSPICEGNN, sparseoccuseg_gnn.SparseOccuSegGNNLoss),
-        # Spatial Embeddings Lite
-        "spatial_embeddings_lite": (clustercnn_se.ClusterCNN2, clustercnn_se.ClusteringLoss),
-        # Spatial Embeddings Lovasz free
-        "spatial_embeddings_free": (clustercnn_se.ClusterCNN, clustercnn_se.ClusteringLoss),
-        # Graph neural network Particle Aggregation (GrapPA)
-        "grappa": (grappa.GNN, grappa.GNNLoss),
-        # Flashmatching using encoder and gnn
-        "flashmatching": (flashmatching_model.FlashMatchingModel, torch.nn.CrossEntropyLoss(reduction='mean')),
-        # Particle flow reconstruction with GrapPA (TODO: should be merged with GrapPA)
-        "hierarchy_gnn": (hierarchy.ParticleFlowModel, hierarchy.ChainLoss),
-        # Particle image classifier
-        "particle_type": (particle_types.ParticleImageClassifier, particle_types.ParticleTypeLoss),
-        # CNN chain with UResNet+PPN+SPICE with a single encoder
-        # "full_cnn": (full_cnn.FullChain, full_cnn.FullChainLoss),
-=======
->>>>>>> e1eb0fab
         # Full reconstruction chain, including an option for deghosting
         "full_chain": (full_chain.FullChain, full_chain.FullChainLoss),
 
