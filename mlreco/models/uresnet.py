import numpy as np
import torch
import torch.nn as nn

import MinkowskiEngine as ME

from mlreco.models.layers.common.uresnet_layers import UResNet
from collections import defaultdict
from mlreco.models.layers.common.activation_normalization_factories import activations_construct, normalizations_construct

class UResNet_Chain(nn.Module):


    INPUT_SCHEMA = [
        ["parse_sparse3d_scn", (float,), (3, 1)]
    ]

    MODULES = ['uresnet_lonely']

    def __init__(self, cfg, name='uresnet_lonely'):
        super(UResNet_Chain, self).__init__()
        self.model_config = cfg.get(name, {})
        self.num_classes = self.model_config.get('num_classes', 5)\

        # Parameters for Deghosting
        self.ghost = self.model_config.get('ghost', False)
        self.ghost_label = self.model_config.get('ghost_label', -1)

        self.net = UResNet(cfg, name=name)
        self.F = self.net.num_filters
        self.D = self.net.D

        self.output = [
            normalizations_construct(self.net.norm, self.F, **self.net.norm_args),
            #activations_construct(self.net.activation_name, **self.net.activation_args),
            activations_construct(self.net.activation_name, negative_slope=0.33),
            ]
        self.output = nn.Sequential(*self.output)
        self.linear_segmentation = ME.MinkowskiLinear(self.F, self.num_classes)

        if self.ghost:
            print("Ghost Masking is enabled for UResNet Segmentation")
            self.linear_ghost = ME.MinkowskiLinear(self.F, 2)

        # print('Total Number of Trainable Parameters (mink_uresnet)= {}'.format(
        #             sum(p.numel() for p in self.parameters() if p.requires_grad)))
        # print(self)

    def forward(self, input):
        out = defaultdict(list)
        for igpu, x in enumerate(input):
            res = self.net(x)
            feats = res['decoderTensors'][-1]
            feats = self.output(feats)
            seg = self.linear_segmentation(feats)
            out['segmentation'].append(seg.F)
            out['finalTensor'].append(res['finalTensor'])
            out['encoderTensors'].append(res['encoderTensors'])
            out['decoderTensors'].append(res['decoderTensors'])
            if self.ghost:
                ghost = self.linear_ghost(feats)
                out['ghost'].append(ghost.F)
                out['ghost_sptensor'].append(ghost)
        return out


class SegmentationLoss(torch.nn.modules.loss._Loss):
    """
    Loss definition for UResNet.

    For a regular flavor UResNet, it is a cross-entropy loss.
    For deghosting, it depends on a configuration parameter `ghost`:

    - If `ghost=True`, we first compute the cross-entropy loss on the ghost
    point classification (weighted on the fly with sample statistics). Then we
    compute a mask = all non-ghost points (based on true information in label)
    and within this mask, compute a cross-entropy loss for the rest of classes.

    - If `ghost=False`, we compute a N+1-classes cross-entropy loss, where N is
    the number of classes, not counting the ghost point class.

    """
    INPUT_SCHEMA = [
        ["parse_sparse3d_scn", (int,), (3, 1)]
    ]

    def __init__(self, cfg, reduction='sum', batch_col=0):
        super(SegmentationLoss, self).__init__(reduction=reduction)
        self._cfg = cfg.get('uresnet_lonely', {})
        self._ghost = self._cfg.get('ghost', False)
        self._ghost_label = self._cfg.get('ghost_label', -1)
        self._num_classes = self._cfg.get('num_classes', 5)
        self._alpha = self._cfg.get('alpha', 1.0)
        self._beta = self._cfg.get('beta', 1.0)
        self._weight_loss = self._cfg.get('weight_loss', False)
        self.cross_entropy = torch.nn.CrossEntropyLoss(reduction='none')
        self._batch_col = batch_col

    def forward(self, result, label, weights=None):
        """
        result[0], label and weight are lists of size #gpus = batch_size.
        segmentation has as many elements as UResNet returns.
        label[0] has shape (N, 1) where N is #pts across minibatch_size events.

        Assumptions
        ===========
        The ghost label is the last one among the classes numbering.
        If ghost = True, then num_classes should not count the ghost class.
        If ghost_label > -1, then we perform only ghost segmentation.
        """
        assert len(result['segmentation']) == len(label)
        batch_ids = [d[:, self._batch_col] for d in label]
        # print("batch ids", batch_ids)
        uresnet_loss, uresnet_acc = 0., 0.
        uresnet_acc_class = [0.] * self._num_classes
        count_class = [0.] * self._num_classes
        mask_loss, mask_acc = 0., 0.
        ghost2ghost, nonghost2nonghost = 0., 0.
        count = 0
        for i in range(len(label)):
            for b in batch_ids[i].unique():
                batch_index = batch_ids[i] == b

                event_segmentation = result['segmentation'][i][batch_index]  # (N, num_classes)
                event_label = label[i][batch_index][:, -1][:, None]  # (N, 1)
                event_label = torch.squeeze(event_label, dim=-1).long()
                if self._ghost_label > -1:
                    event_label = (event_label == self._ghost_label).long()

                elif self._ghost:
                    # check and warn about invalid labels
                    unique_label,unique_count = torch.unique(event_label,return_counts=True)
                    if (unique_label > self._num_classes).long().sum():
                        print('Invalid semantic label found (will be ignored)')
                        print('Semantic label values:',unique_label)
                        print('Label counts:',unique_count)

                    event_ghost = result['ghost'][i][batch_index]  # (N, 2)
                    # 0 = not a ghost point, 1 = ghost point
                    mask_label = (event_label == self._num_classes).long()
                    num_ghost_points = (mask_label == 1).sum().float()
                    num_nonghost_points = (mask_label == 0).sum().float()
                    fraction = num_ghost_points \
                             / (num_ghost_points + num_nonghost_points)
                    weight = torch.stack([fraction, 1. - fraction]).float()
                    loss_mask = torch.nn.functional.cross_entropy(event_ghost, 
                                                                  mask_label, 
                                                                  weight=weight)
                    mask_loss += loss_mask
                    # mask_loss += torch.mean(loss_mask)

                    # Accuracy of ghost mask: fraction of correcly predicted
                    # points, whether ghost or nonghost
                    with torch.no_grad():
                        predicted_mask = torch.argmax(event_ghost, dim=-1)

                        # Accuracy ghost2ghost = fraction of correcly predicted
                        # ghost points as ghost points
                        if float(num_ghost_points.item()) > 0:
<<<<<<< HEAD
                            ghost2ghost += (predicted_mask[event_label == 5] == 1).sum().item() \
                                        / float(num_ghost_points.item())
=======
                            ghost2ghost += (predicted_mask[event_label == self._num_classes] == 1).sum().item() / float(num_ghost_points.item())
>>>>>>> ee4a3927

                        # Accuracy noghost2noghost = fraction of correctly predicted
                        # non ghost points as non ghost points
                        if float(num_nonghost_points.item()) > 0:
<<<<<<< HEAD
                            nonghost2nonghost += (predicted_mask[event_label < 5] == 0).sum().item() \
                                              / float(num_nonghost_points.item())
=======
                            nonghost2nonghost += (predicted_mask[event_label < self._num_classes] == 0).sum().item() / float(num_nonghost_points.item())
>>>>>>> ee4a3927

                        # Global ghost predictions accuracy
                        acc_mask = predicted_mask.eq_(mask_label).sum().item() \
                                 / float(predicted_mask.nelement())
                        mask_acc += acc_mask

                    # Now mask to compute the rest of UResNet loss
                    mask = event_label < self._num_classes
                    event_segmentation = event_segmentation[mask]
                    event_label = event_label[mask]
                else:
                    # check and warn about invalid labels
                    unique_label,unique_count = torch.unique(event_label,return_counts=True)
                    if (unique_label >= self._num_classes).long().sum():
                        print('Invalid semantic label found (will be ignored)')
                        print('Semantic label values:',unique_label)
                        print('Label counts:',unique_count)
                    # Now mask to compute the rest of UResNet loss
                    mask = event_label < self._num_classes
                    event_segmentation = event_segmentation[mask]
                    event_label = event_label[mask]

                if event_label.shape[0] > 0:  # FIXME how to handle empty mask?
                    # Loss for semantic segmentation
                    if self._weight_loss:
                        class_count = [(event_label == c).sum().float() for c in range(self._num_classes)]
                        sum_class_count = len(event_label)
                        w = torch.Tensor([sum_class_count / c if c.item() > 0 else 0. for c in class_count]).float()
                        if torch.cuda.is_available():
                            w = w.cuda()
                        #print(class_count, w, class_count[0].item() > 0)
                        loss_seg = torch.nn.functional.cross_entropy(event_segmentation, event_label, weight=w)
                    else:
                        loss_seg = self.cross_entropy(event_segmentation, event_label)
                        if weights is not None:
                            loss_seg *= weights[i][batch_index][:, -1].float()
                    if weights is not None:
                        uresnet_loss += torch.sum(loss_seg)/torch.sum(weights[i][batch_index][:,-1].float())
                    else:
                        uresnet_loss += torch.mean(loss_seg)

                    # Accuracy for semantic segmentation
                    with torch.no_grad():
                        predicted_labels = torch.argmax(event_segmentation, dim=-1)
                        acc = predicted_labels.eq_(event_label).sum().item() / float(predicted_labels.nelement())
                        uresnet_acc += acc

                        # Class accuracy
                        for c in range(self._num_classes):
                            class_mask = event_label == c
                            class_count = class_mask.sum().item()
                            if class_count > 0:
                                uresnet_acc_class[c] += predicted_labels[class_mask].sum().item() / float(class_count)
                                count_class[c] += 1

                count += 1

        if self._ghost:
            results = {
                'accuracy': uresnet_acc/count,
                'loss': (self._alpha * uresnet_loss + self._beta * mask_loss)/count,
                'ghost_mask_acc': mask_acc / count,
                'ghost_mask_loss': self._beta * mask_loss / count,
                'uresnet_loss': self._alpha * uresnet_loss / count,
                'uresnet_acc': uresnet_acc / count,
                'ghost2ghost': ghost2ghost / count,
                'nonghost2nonghost': nonghost2nonghost / count
            }
        else:
            results = {
                'accuracy': uresnet_acc/count,
                'loss': uresnet_loss/count
            }
        for c in range(self._num_classes):
            if count_class[c] > 0:
                results['accuracy_class_%d' % c] = uresnet_acc_class[c]/count_class[c]
            else:
                results['accuracy_class_%d' % c] = -1.
        return results<|MERGE_RESOLUTION|>--- conflicted
+++ resolved
@@ -157,22 +157,14 @@
                         # Accuracy ghost2ghost = fraction of correcly predicted
                         # ghost points as ghost points
                         if float(num_ghost_points.item()) > 0:
-<<<<<<< HEAD
-                            ghost2ghost += (predicted_mask[event_label == 5] == 1).sum().item() \
+                            ghost2ghost += (predicted_mask[event_label == self._num_classes] == 1).sum().item() \
                                         / float(num_ghost_points.item())
-=======
-                            ghost2ghost += (predicted_mask[event_label == self._num_classes] == 1).sum().item() / float(num_ghost_points.item())
->>>>>>> ee4a3927
 
                         # Accuracy noghost2noghost = fraction of correctly predicted
                         # non ghost points as non ghost points
                         if float(num_nonghost_points.item()) > 0:
-<<<<<<< HEAD
-                            nonghost2nonghost += (predicted_mask[event_label < 5] == 0).sum().item() \
+                            nonghost2nonghost += (predicted_mask[event_label < self._num_classes] == 0).sum().item() \
                                               / float(num_nonghost_points.item())
-=======
-                            nonghost2nonghost += (predicted_mask[event_label < self._num_classes] == 0).sum().item() / float(num_nonghost_points.item())
->>>>>>> ee4a3927
 
                         # Global ghost predictions accuracy
                         acc_mask = predicted_mask.eq_(mask_label).sum().item() \
