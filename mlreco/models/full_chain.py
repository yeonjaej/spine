from __future__ import absolute_import
from __future__ import division
from __future__ import print_function

import torch
import numpy as np

from mlreco.models.uresnet_lonely import UResNet, SegmentationLoss
from mlreco.models.ppn import PPN, PPNLoss
from mlreco.models.clustercnn_se import ClusterCNN, ClusteringLoss
from mlreco.models.grappa import GNN, GNNLoss

from mlreco.models.layers.dbscan import DBSCANFragmenter
from mlreco.models.layers.cnn_encoder import ResidualEncoder

from mlreco.utils.deghosting import adapt_labels
from mlreco.utils.dense_cluster import fit_predict, gaussian_kernel_cuda
from mlreco.utils.gnn.evaluation import node_assignment_score, primary_assignment
from mlreco.utils.gnn.cluster import form_clusters, get_cluster_batch, get_cluster_label, cluster_direction

class FullChain(torch.nn.Module):
    """
    Modular, End-to-end LArTPC Reconstruction Chain:
    - Deghosting for 3D tomographic reconstruction artifiact removal
    - UResNet for voxel-wise semantic segmentation
    - PPN for point proposal
    - DBSCAN/PILOT/SPICE for dense particle clustering
    - GrapPA(s) for particle aggregation and identification
    - CNN for interaction classification
    """
    MODULES = ['grappa_shower', 'grappa_track', 'grappa_inter',
               'grappa_shower_loss', 'grappa_track_loss', 'grappa_inter_loss',
               'full_chain_loss', 'spice', 'spice_loss',
               'fragment_clustering',  'chain', 'dbscan_frag',
               ('uresnet_ppn', ['uresnet_lonely', 'ppn'])]

    def __init__(self, cfg):
        super(FullChain, self).__init__()

        # Configure the chain first
        setup_chain_cfg(self, cfg)

        # Initialize the UResNet+PPN modules
        if self.enable_uresnet:
            self.uresnet_lonely = UResNet(cfg['uresnet_ppn'])
            self.input_features = cfg['uresnet_ppn']['uresnet_lonely'].get('features', 1)

        if self.enable_ppn:
            self.ppn            = PPN(cfg['uresnet_ppn'])

        # Initialize the CNN dense clustering module
        self.cluster_classes = []
        if self.enable_cnn_clust:
            self.spatial_embeddings = ClusterCNN(cfg['spice'])
            self.frag_cfg = cfg['spice'].get('fragment_clustering', {})
            self._s_thresholds  = self.frag_cfg.get('s_thresholds', [0.0, 0.0, 0.0, 0.0])
            self._p_thresholds  = self.frag_cfg.get('p_thresholds', [0.5, 0.5, 0.5, 0.5])
            self._spice_classes = self.frag_cfg.get('cluster_classes', [])
            self._spice_min_voxels = self.frag_cfg.get('min_voxels', 2)

        # Initialize the DBSCAN fragmenter module
        if self.enable_dbscan:
            self.dbscan_frag = DBSCANFragmenter(cfg)

        # Initialize the particle aggregator modules
        if self.enable_gnn_shower:
            self.grappa_shower = GNN(cfg, name='grappa_shower')
            self._shower_id = cfg['grappa_shower']['base'].get('node_type', 0)

        if self.enable_gnn_track:
            self.grappa_track = GNN(cfg, name='grappa_track')
            self._track_id = cfg['grappa_track']['base'].get('node_type', 1)

        if self.enable_gnn_particle:
            self.grappa_particle = GNN(cfg, name='grappa_particle')
            self._particle_ids = cfg['grappa_particle']['base'].get('node_type', [0,1])

        if self.enable_gnn_inter:
            self.grappa_inter = GNN(cfg, name='grappa_inter')
            self._inter_ids = cfg['grappa_inter']['base'].get('node_type', [0,1,2,3])
            self._inter_node_pid = 'node_loss' in cfg['grappa_inter_loss']

        if self.enable_gnn_kinematics:
            self.grappa_kinematics = GNN(cfg, name='grappa_kinematics')
            self._kinematics_use_true_particles = cfg['grappa_kinematics'].get('use_true_particles', False)

        # Initialize the interaction classifier module
        if self.enable_cosmic:
            self.cosmic_discriminator = ResidualEncoder(cfg['cosmic_discriminator'])
            self._cosmic_use_input_data = cfg['cosmic_discriminator'].get('use_input_data', True)
            self._cosmic_use_true_interactions = cfg['cosmic_discriminator'].get('use_true_interactions', False)


    def extract_fragment(self, input, result):
        """
        Extracting clustering predictions from CNN clustering output
        """
        batch_labels = input[0][:,3]
        fragments, frag_batch_ids = [], []
        semantic_labels = torch.argmax(result['segmentation'][0].detach(), dim=1).flatten()
        for batch_id in batch_labels.unique():
            for s in self._spice_classes:
                mask = torch.nonzero((batch_labels == batch_id) & (semantic_labels == s), as_tuple=True)[0]
                if len(result['embeddings'][0][mask]) < self._spice_min_voxels:
                    continue
                pred_labels = fit_predict(embeddings = result['embeddings'][0][mask],
                                          seediness = result['seediness'][0][mask],
                                          margins = result['margins'][0][mask],
                                          fitfunc = gaussian_kernel_cuda,
                                          s_threshold = self._s_thresholds[s],
                                          p_threshold = self._p_thresholds[s])
                for c in pred_labels.unique():
                    if c < 0:
                        continue
                    fragments.append(mask[pred_labels == c])
                    frag_batch_ids.append(int(batch_id))

        same_length = np.all([len(f) == len(fragments[0]) for f in fragments] )
        fragments = np.array([f.detach().cpu().numpy() for f in fragments if len(f)], dtype=object if not same_length else np.int64)
        frag_batch_ids = np.array(frag_batch_ids)
        frag_seg = np.empty(len(fragments), dtype=np.int32)
        for i, f in enumerate(fragments):
            vals, cnts = semantic_labels[f].unique(return_counts=True)
            assert len(vals) == 1
            frag_seg[i] = vals[torch.argmax(cnts)].item()

        return fragments, frag_batch_ids, frag_seg


    def get_extra_gnn_features(self, fragments, frag_seg, classes, input, result, use_ppn=False, use_supp=False):
        """
        Extracting extra features to feed into the GNN particle aggregators
        - PPN: Most likely PPN point for showers, end points for tracks (+ direction estimate)
        - Supplemental: Mean/RMS energy in the fragment + semantic class
        """
        # Build a mask for the requested classes
        mask = np.zeros(len(frag_seg), dtype=np.bool)
        for c in classes:
            mask |= (frag_seg == c)
        mask = np.where(mask)[0]

        # If requested, extract PPN-related features
        kwargs = {}
        if use_ppn:
            points_tensor = result['points'][0].detach().double()
            ppn_points = torch.empty((0,6), device=input[0].device, dtype=torch.double)
            for i, f in enumerate(fragments[mask]):
                if frag_seg[mask][i] == 1:
                    dist_mat = torch.cdist(input[0][f,:3], input[0][f,:3])
                    idx = torch.argmax(dist_mat)
                    idxs = int(idx)//len(f), int(idx)%len(f)
                    scores = torch.nn.functional.softmax(points_tensor[f, 3:5], dim=1)[:, 1]
                    correction0 = points_tensor[f][idxs[0], :3] + 0.5 if scores[idxs[0]] > 0.5 else 0.0
                    correction1 = points_tensor[f][idxs[1], :3] + 0.5 if scores[idxs[1]] > 0.5 else 0.0
                    end_points = torch.cat([input[0][f[idxs[0]],:3] + correction0, input[0][f[idxs[1]],:3] + correction1]).reshape(1,-1)
                    ppn_points = torch.cat((ppn_points, end_points), dim=0)
                else:
                    dmask  = torch.nonzero(torch.max(torch.abs(points_tensor[f,:3]), dim=1).values < 1., as_tuple=True)[0]
                    scores = torch.softmax(points_tensor[f,3:5], dim=1)
                    argmax = dmask[torch.argmax(scores[dmask,-1])] if len(dmask) else torch.argmax(scores[:,-1])
                    start  = input[0][f][argmax,:3] + points_tensor[f][argmax,:3] + 0.5
                    ppn_points = torch.cat((ppn_points, torch.cat([start, start]).reshape(1,-1)), dim=0)

            kwargs['points'] = ppn_points

        # If requested, add energy and semantic related features
        if use_supp:
            supp_feats = torch.empty((0,3), device=input[0].device, dtype=torch.float)
            for i, f in enumerate(fragments[mask]):
                values = torch.cat((input[0][f,4].mean().reshape(1), input[0][f,4].std().reshape(1))).float()
                if torch.isnan(values[1]): # Handle size-1 particles
                    values[1] = input[0][f,4] - input[0][f,4]
                sem_type = torch.tensor([frag_seg[mask][i]], dtype=torch.float, device=input[0].device)
                supp_feats = torch.cat((supp_feats, torch.cat([values, sem_type.reshape(1)]).reshape(1,-1)), dim=0)

            kwargs['extra_feats'] = supp_feats

        return mask, kwargs


    def run_gnn(self, grappa, input, result, clusts, labels, kwargs={}):
        """
        Generic function to group in one place the common code to run a GNN model.

        INPUTS
        - grappa: GrapPA module to run
        - input: input data
        - result: dictionary
        - clusts: list of list of indices (indexing input data)
        - labels: dictionary of strings to label the final result
        - kwargs: extra arguments to pass to the gnn

        OUTPUTS
            None (modifies the result dict in place)
        """

        # Pass data through the GrapPA model
        gnn_output = grappa(input, clusts, **kwargs)

        # Update the result dictionary if the corresponding label exists
        for l, tag in labels.items():
            if l in gnn_output.keys():
                result.update({tag: gnn_output[l]})

        # Make group predictions based on the GNN output, if requested
        if 'group_pred' in labels:
            group_ids = []
            for b in range(len(gnn_output['clusts'][0])):
                if len(gnn_output['clusts'][0][b]) < 2:
                    group_ids.append(np.zeros(len(gnn_output['clusts'][0][b]), dtype = np.int64))
                else:
                    group_ids.append(node_assignment_score(gnn_output['edge_index'][0][b], gnn_output['edge_pred'][0][b].detach().cpu().numpy(), len(gnn_output['clusts'][0][b])))

            result.update({labels['group_pred']: [group_ids]})


    def select_particle_in_group(self, result, counts, b, particles, part_primary_ids, node_pred, group_pred, fragments):
        """
        Merge fragments into particle instances, retain primary fragment id of each group
        """
        voxel_inds = counts[:b].sum().item()+np.arange(counts[b].item())
        primary_labels = None
        if node_pred in result:
            primary_labels = primary_assignment(result[node_pred][0][b].detach().cpu().numpy(), result[group_pred][0][b])
        for g in np.unique(result[group_pred][0][b]):
            group_mask = np.where(result[group_pred][0][b] == g)[0]
            particles.append(voxel_inds[np.concatenate(result[fragments][0][b][group_mask])])
            if node_pred in result:
                primary_id = group_mask[primary_labels[group_mask]][0]
                part_primary_ids.append(primary_id)
            else:
                part_primary_ids.append(g)


    def full_chain(self, input, result, label_clustering=None):
        '''
        Forward for full reconstruction chain.

        INPUTS:
            - input (N x 5 Tensor): Input data [x, y, z, batch_id, val]
            - result (dict)
        RETURNS:
            - result (dict) (updated with new outputs)
        '''
        device = input[0].device

        # ---
        # 1. Clustering w/ CNN or DBSCAN will produce
        # - fragments (list of list of integer indexing the input data)
        # - frag_batch_ids (list of batch ids for each fragment)
        # - frag_seg (list of integers, semantic label for each fragment)
        # ---

        semantic_labels = torch.argmax(result['segmentation'][0], dim=1).flatten().double()
        semantic_data = torch.cat((input[0][:,:4], semantic_labels.reshape(-1,1)), dim=1)
        fragments, frag_batch_ids, frag_seg = [], [], []

        if self.enable_cnn_clust:
            # Get fragment predictions from the CNN clustering algorithm
            spatial_embeddings_output = self.spatial_embeddings([input[0][:,:5]])
            result.update(spatial_embeddings_output)

            # Extract fragment predictions to input into the GNN
            fragments_cnn, frag_batch_ids_cnn, frag_seg_cnn = self.extract_fragment(input, result)
            fragments.extend(fragments_cnn)
            frag_batch_ids.extend(frag_batch_ids_cnn)
            frag_seg.extend(frag_seg_cnn)

        if self.enable_dbscan:
            # Get the fragment predictions from the DBSCAN fragmenter
            fragments_dbscan = self.dbscan_frag(semantic_data, result)
            frag_batch_ids_dbscan = get_cluster_batch(input[0], fragments_dbscan)
            frag_seg_dbscan = np.empty(len(fragments_dbscan), dtype=np.int32)
            for i, f in enumerate(fragments_dbscan):
                vals, cnts = semantic_labels[f].unique(return_counts=True)
                assert len(vals) == 1
                frag_seg_dbscan[i] = vals[torch.argmax(cnts)].item()
            fragments.extend(fragments_dbscan)
            frag_batch_ids.extend(frag_batch_ids_dbscan)
            frag_seg.extend(frag_seg_dbscan)

        # Make np.array
        same_length = np.all([len(f) == len(fragments[0]) for f in fragments] )
        fragments = np.array(fragments, dtype=object if not same_length else np.int64)
        frag_batch_ids = np.array(frag_batch_ids)
        frag_seg = np.array(frag_seg)

        # Store in result the intermediate fragments
        _, counts = torch.unique(input[0][:,3], return_counts=True)
        vids = np.concatenate([np.arange(n.item()) for n in counts])
        bcids = [np.where(frag_batch_ids == b)[0] for b in range(len(counts))]
        same_length = [np.all([len(c) == len(fragments[b][0]) for c in fragments[b]] ) for b in bcids]
        frags = [np.array([vids[c].astype(np.int64) for c in fragments[b]], dtype=np.object if not same_length[idx] else np.int64) for idx, b in enumerate(bcids)]
        frags_seg = [frag_seg[b] for idx, b in enumerate(bcids)]

        result.update({
            'fragments': [frags],
            'fragments_seg': [frags_seg]
        })

        # ---
        # 2. GNN particle instance formation
        # ---

        if self.enable_gnn_shower:
            # Run shower GrapPA: merges shower fragments into shower instances
            em_mask, kwargs = self.get_extra_gnn_features(fragments, frag_seg, [self._shower_id], input, result, use_ppn=self.use_ppn_in_gnn, use_supp=True)
            output_keys = {'clusts': 'shower_fragments', 'node_pred': 'shower_node_pred', 'edge_pred': 'shower_edge_pred', 'edge_index': 'shower_edge_index', 'group_pred': 'shower_group_pred'}
            self.run_gnn(self.grappa_shower, input, result, fragments[em_mask], output_keys, kwargs)

        if self.enable_gnn_track:
            # Run track GrapPA: merges tracks fragments into track instances
            track_mask, kwargs = self.get_extra_gnn_features(fragments, frag_seg, [self._track_id], input, result, use_ppn=self.use_ppn_in_gnn, use_supp=True)
            output_keys = {'clusts': 'track_fragments', 'node_pred': 'track_node_pred', 'edge_pred': 'track_edge_pred', 'edge_index': 'track_edge_index', 'group_pred': 'track_group_pred'}
            self.run_gnn(self.grappa_track, input, result, fragments[track_mask], output_keys, kwargs)

        if self.enable_gnn_particle:
            # Run particle GrapPA: merges particle fragments or labels in _partile_ids together into particle instances
            mask, kwargs = self.get_extra_gnn_features(fragments, frag_seg, self._particle_ids, input, result, use_ppn=self.use_ppn_in_gnn, use_supp=True)
            kwargs['groups'] = frag_seg[mask]
            output_keys = {'clusts': 'particle_fragments', 'node_pred': 'particle_node_pred', 'edge_pred': 'particle_edge_pred', 'edge_index': 'particle_edge_index', 'group_pred': 'particle_group_pred'}
            self.run_gnn(self.grappa_particle, input, result, fragments[mask], output_keys, kwargs)

        # Merge fragments into particle instances, retain primary fragment id of showers
        particles, part_primary_ids = [], []
        for b in range(len(counts)):
            mask = (frag_batch_ids == b)
            # Append one particle per particle group
            if self.enable_gnn_particle:
                self.select_particle_in_group(result, counts, b, particles, part_primary_ids, 'particle_node_pred', 'particle_group_pred', 'particle_fragments')
                for c in self._particle_ids:
                    mask &= (frag_seg != c)
            # Append one particle per shower group
            if self.enable_gnn_shower:
                self.select_particle_in_group(result, counts, b, particles, part_primary_ids, 'shower_node_pred', 'shower_group_pred', 'shower_fragments')
                mask &= (frag_seg != self._shower_id)
            # Append one particle per track group
            if self.enable_gnn_track:
                self.select_particle_in_group(result, counts, b, particles, part_primary_ids, 'track_node_pred', 'track_group_pred', 'track_fragments')
                mask &= (frag_seg != self._track_id)

            # Append one particle per fragment that is not already accounted for
            particles.extend(fragments[mask])
            part_primary_ids.extend(-np.ones(np.sum(mask)))

        same_length = np.all([len(p) == len(particles[0]) for p in particles])
        particles = np.array(particles, dtype=object if not same_length else np.int64)
        part_batch_ids = get_cluster_batch(input[0], particles)
        part_primary_ids = np.array(part_primary_ids, dtype=np.int32)
        part_seg = np.empty(len(particles), dtype=np.int32)
        for i, p in enumerate(particles):
            vals, cnts = semantic_labels[p].unique(return_counts=True)
            assert len(vals) == 1
            part_seg[i] = vals[torch.argmax(cnts)].item()

        # Store in result the intermediate fragments
        bcids = [np.where(part_batch_ids == b)[0] for b in range(len(counts))]
        same_length = [np.all([len(c) == len(particles[b][0]) for c in particles[b]] ) for b in bcids]
        parts = [np.array([vids[c].astype(np.int64) for c in particles[b]], dtype=np.object if not same_length[idx] else np.int64) for idx, b in enumerate(bcids)]
        parts_seg = [part_seg[b] for idx, b in enumerate(bcids)]

        result.update({
            'particles': [parts],
            'particles_seg': [parts_seg]
        })

        # ---
        # 3. GNN interaction clustering
        # ---

        if self.enable_gnn_inter:
            # For showers, select primary for extra feature extraction
            extra_feats_particles = []
            for i, p in enumerate(particles):
                if part_seg[i] == 0:
                    voxel_inds = counts[:part_batch_ids[i]].sum().item() + np.arange(counts[part_batch_ids[i]].item())
                    p = voxel_inds[result['fragments'][0][part_batch_ids[i]][part_primary_ids[i]]]
                extra_feats_particles.append(p)
            same_length = np.all([len(p) == len(extra_feats_particles[0]) for p in extra_feats_particles])
            extra_feats_particles = np.array(extra_feats_particles, dtype=object if not same_length else np.int64)

            # Run interaction GrapPA: merges particle instances into interactions
            _, kwargs = self.get_extra_gnn_features(extra_feats_particles, part_seg, self._inter_ids, input, result, use_ppn=self.use_ppn_in_gnn, use_supp=True)
<<<<<<< HEAD
            output_keys = {'clusts': 'inter_particles', 'edge_pred': 'inter_edge_pred', 'edge_index': 'inter_edge_index', 'group_pred': 'inter_group_pred'}
            if self._inter_node_pid: output_keys['node_pred'] = 'inter_node_pred'
=======
            output_keys = {'clusts': 'inter_particles', 'edge_pred': 'inter_edge_pred', 'edge_index': 'inter_edge_index', 'group_pred': 'inter_group_pred', 'node_pred_type': 'node_pred_type', 'node_pred_p': 'node_pred_p', 'node_pred_vtx': 'node_pred_vtx'}
>>>>>>> 9106c984
            self.run_gnn(self.grappa_inter, input, result, particles, output_keys, kwargs)

        # ---
        # 4. GNN for particle flow & kinematics
        # ---

        if self.enable_gnn_kinematics:
            #print(len(particles))
            if self._kinematics_use_true_particles:
                if label_clustering is None:
                    raise Exception("The option to use true interactions requires label segmentation and clustering in the network input.")
                # Also exclude lowE
                kinematics_particles = form_clusters(label_clustering[0], column=6)
                kinematics_particles = [part.cpu().numpy() for part in kinematics_particles]
                kinematics_part_batch_ids = get_cluster_batch(input[0], kinematics_particles)
                kinematics_particles = np.array(kinematics_particles, dtype=object)
                kinematics_particles_seg = get_cluster_label(label_clustering[0], kinematics_particles, column=-1)
                kinematics_particles = kinematics_particles[kinematics_particles_seg<4]
            else:
                kinematics_particles = particles
                kinematics_part_batch_ids = part_batch_ids

            output_keys = {'clusts': 'kinematics_particles', 'edge_index': 'kinematics_edge_index', 'node_pred_p': 'node_pred_p', 'node_pred_type': 'node_pred_type', 'edge_pred': 'flow_edge_pred'}
            self.run_gnn(self.grappa_kinematics, input, result, kinematics_particles, output_keys)

        # ---
        # 5. CNN for interaction classification
        # ---

        if self.enable_cosmic:
            if not self.enable_gnn_inter and not self._cosmic_use_true_interactions:
                raise Exception("Need interaction clustering before cosmic discrimination.")

            _, counts = torch.unique(input[0][:,3], return_counts=True)
            interactions, inter_primary_ids = [], []
            # Note to self: inter_primary_ids is not used as of now

            if self._cosmic_use_true_interactions:
                if label_clustering is None:
                    raise Exception("The option to use true interactions requires label segmentation and clustering in the network input.")
                interactions = form_clusters(label_clustering[0], column=7)
                interactions = [inter.cpu().numpy() for inter in interactions]
            else:
                for b in range(len(counts)):
                    self.select_particle_in_group(result, counts, b, interactions, inter_primary_ids, None, 'inter_group_pred', 'particles')

            inter_batch_ids = get_cluster_batch(input[0], interactions)
            inter_cosmic_pred = torch.empty((len(interactions), 2), dtype=torch.float)

            # Replace batch id column with a global "interaction id"
            # because ResidualEncoder uses the batch id column to shape its output
            feature_map = result['ppn_feature_dec'][0][-1]
            if not torch.is_tensor(feature_map):
                feature_map = feature_map.features
            inter_input_data = input[0].float() if self._cosmic_use_input_data else torch.cat([input[0][:, :4].float(), feature_map], dim=1)
            inter_data = torch.empty((0, inter_input_data.size(1)), dtype=torch.float, device=device)
            for i, interaction in enumerate(interactions):
                inter_data = torch.cat([inter_data, inter_input_data[interaction]], dim=0)
                inter_data[-len(interaction):, 3] = i * torch.ones(len(interaction)).to(device)
            inter_cosmic_pred = self.cosmic_discriminator(inter_data)

            # Reorganize into batches before storing in result dictionary
            same_length = np.all([len(f) == len(interactions[0]) for f in interactions] )
            interactions = np.array(interactions, dtype=object if not same_length else np.int64)
            inter_batch_ids = np.array(inter_batch_ids)

            _, counts = torch.unique(input[0][:,3], return_counts=True)
            vids = np.concatenate([np.arange(n.item()) for n in counts])
            bcids = [np.where(inter_batch_ids == b)[0] for b in range(len(counts))]
            same_length = [np.all([len(c) == len(interactions[b][0]) for c in interactions[b]] ) for b in bcids]
            interactions_np = [np.array([vids[c].astype(np.int64) for c in interactions[b]], dtype=np.object if not same_length[idx] else np.int64) for idx, b in enumerate(bcids)]
            inter_cosmic_pred_np = [inter_cosmic_pred[b] for idx, b in enumerate(bcids)]

            result.update({
                'interactions': [interactions_np],
                'inter_cosmic_pred': [inter_cosmic_pred_np]
                })

        return result

    def forward(self, input):
        """
        Assumes single GPU/CPU.
        input: can contain just the input energy depositions, or include true clusters
        """
        label_seg, label_clustering = None, None
        if len(input) == 3:
            input, label_seg, label_clustering = input
            input = [input]
            label_seg = [label_seg]
            label_clustering = [label_clustering]

        # Pass the input data through UResNet+PPN (semantic segmentation + point prediction)
        result = {}
        if self.enable_uresnet:
            result = self.uresnet_lonely([input[0][:,:4+self.input_features]])
        if self.enable_ppn:
            ppn_input = {}
            ppn_input.update(result)
            ppn_input['ppn_feature_enc'] = ppn_input['ppn_feature_enc'][0]
            ppn_input['ppn_feature_dec'] = ppn_input['ppn_feature_dec'][0]
            if 'ghost' in ppn_input:
                ppn_input['ghost'] = ppn_input['ghost'][0]
            ppn_output = self.ppn(ppn_input)
            result.update(ppn_output)

        # The rest of the chain only needs 1 input feature
        if self.input_features > 1:
            input[0] = input[0][:, :-self.input_features+1]

        if self.enable_ghost:
            # Update input based on deghosting results
            deghost = result['ghost'][0].argmax(dim=1) == 0
            new_input = [input[0][deghost]]
            if label_seg is not None and label_clustering is not None:
                label_clustering = adapt_labels(result, label_seg, label_clustering)

            segmentation = result['segmentation'][0].clone()
            ppn_feature_dec = [x.features.clone() for x in result['ppn_feature_dec'][0]]
            if self.enable_ppn:
                points, mask_ppn2 = result['points'][0].clone(), result['mask_ppn2'][0].clone()

            deghost_result = {}
            deghost_result.update(result)
            deghost_result.pop('ghost')
            deghost_result['segmentation'][0] = result['segmentation'][0][deghost]
            deghost_result['ppn_feature_dec'][0] = [result['ppn_feature_dec'][0][-1].features[deghost]]
            if self.enable_ppn:
                deghost_result['points'][0] = result['points'][0][deghost]
                deghost_result['mask_ppn2'][0] = result['mask_ppn2'][0][deghost]
            # Run the rest of the full chain
            full_chain_result = self.full_chain(new_input, deghost_result, label_clustering=label_clustering)
            full_chain_result['ghost'] = result['ghost']
        else:
            full_chain_result = self.full_chain(input, result, label_clustering=label_clustering)

        result.update(full_chain_result)

        if self.enable_ghost:
            result['segmentation'][0] = segmentation
            result['ppn_feature_dec'][0] = ppn_feature_dec
            if self.enable_ppn:
                result['points'][0] = points
                result['mask_ppn2'][0] = mask_ppn2

        return result


class FullChainLoss(torch.nn.modules.loss._Loss):
    """
    Loss for UResNet + PPN chain
    """
    # INPUT_SCHEMA = [
    #     ["parse_sparse3d_scn", (int,), (3, 1)],
    #     ["parse_particle_points", (int,), (3, 1)]
    # ]

    def __init__(self, cfg):
        super(FullChainLoss, self).__init__()

        # Configure the chain first
        setup_chain_cfg(self, cfg)

        # Initialize loss components
        if self.enable_uresnet:
            self.uresnet_loss            = SegmentationLoss(cfg['uresnet_ppn'])
        if self.enable_ppn:
            self.ppn_loss                = PPNLoss(cfg['uresnet_ppn'])
        if self.enable_cnn_clust:
            self.spatial_embeddings_loss = ClusteringLoss(cfg)
        if self.enable_gnn_shower:
            self.shower_gnn_loss         = GNNLoss(cfg, 'grappa_shower_loss')
        if self.enable_gnn_track:
            self.track_gnn_loss          = GNNLoss(cfg, 'grappa_track_loss')
        if self.enable_gnn_particle:
            self.particle_gnn_loss       = GNNLoss(cfg, 'grappa_particle_loss')
        if self.enable_gnn_inter:
            self.inter_gnn_loss          = GNNLoss(cfg, 'grappa_inter_loss')
        if self.enable_gnn_kinematics:
            self.kinematics_loss         = GNNLoss(cfg, 'grappa_kinematics_loss')
        if self.enable_cosmic:
            self.cosmic_loss             = GNNLoss(cfg, 'cosmic_loss')

        # Initialize the loss weights
        self.loss_config = cfg['full_chain_loss']

        self.segmentation_weight    = self.loss_config.get('segmentation_weight', 1.0)
        self.ppn_weight             = self.loss_config.get('ppn_weight', 0.0)
        self.cnn_clust_weight       = self.loss_config.get('cnn_clust_weight', 1.0)
        self.shower_gnn_weight      = self.loss_config.get('shower_gnn_weight', 0.0)
        self.track_gnn_weight       = self.loss_config.get('track_gnn_weight', 0.0)
        self.particle_gnn_weight    = self.loss_config.get('particle_gnn_weight', 0.0)
        self.inter_gnn_weight       = self.loss_config.get('inter_gnn_weight', 0.0)
        self.kinematics_weight      = self.loss_config.get('kinematics_weight', 0.0)
        self.flow_weight            = self.loss_config.get('flow_weight', 0.0)
        self.kinematics_p_weight    = self.loss_config.get('kinematics_p_weight', 0.0)
        self.kinematics_type_weight = self.loss_config.get('kinematics_type_weight', 0.0)
        self.cosmic_weight          = self.loss_config.get('cosmic_weight', 0.0)

    def forward(self, out, seg_label, ppn_label=None, cluster_label=None, kinematics_label=None, particle_graph=None):
        res = {}
        accuracy, loss = 0., 0.

        if self.enable_uresnet:
            res_seg = self.uresnet_loss(out, seg_label)
            res.update(res_seg)
            res['seg_accuracy'] = res_seg['accuracy']
            res['seg_loss'] = res_seg['loss']
            accuracy += res_seg['accuracy']
            loss += self.segmentation_weight*res_seg['loss']

        if self.enable_ppn:
            # Apply the PPN loss
            res_ppn = self.ppn_loss(out, seg_label, ppn_label)
            res.update(res_ppn)
            res['ppn_accuracy'] = res_ppn['ppn_acc']
            res['ppn_loss'] = res_ppn['ppn_loss']

            accuracy += res_ppn['ppn_acc']
            loss += self.ppn_weight*res_ppn['ppn_loss']

        if self.enable_ghost and (self.enable_cnn_clust or self.enable_gnn_track or self.enable_gnn_shower or self.enable_gnn_inter or self.enable_gnn_kinematics or self.enable_cosmic):
            # Adapt to ghost points
            if cluster_label is not None:
                cluster_label = adapt_labels(out, seg_label, cluster_label)
            if kinematics_label is not None:
                kinematics_label = adapt_labels(out, seg_label, kinematics_label)

            deghost = out['ghost'][0].argmax(dim=1) == 0
            #print("cluster_label", torch.unique(cluster_label[0][:, 7]), torch.unique(cluster_label[0][:, 6]), torch.unique(cluster_label[0][:, 5]))
            #result = self.full_chain_loss(out, res_seg, res_ppn, seg_label[0][deghost][:, -1], cluster_label)
            segment_label = seg_label[0][deghost][:, -1]
        else:
            #result = self.full_chain_loss(out, res_seg, res_ppn, seg_label[0][:, -1], cluster_label)
            segment_label = seg_label[0][:, -1]

        if self.enable_cnn_clust:
            # Apply the CNN dense clustering loss to HE voxels only
            he_mask = segment_label < 4
            # sem_label = [torch.cat((cluster_label[0][he_mask,:4],cluster_label[0][he_mask,-1].view(-1,1)), dim=1)]
            #clust_label = [torch.cat((cluster_label[0][he_mask,:4],cluster_label[0][he_mask,5].view(-1,1),cluster_label[0][he_mask,4].view(-1,1)), dim=1)]
            clust_label = [cluster_label[0][he_mask].clone()]
            cnn_clust_output = {'embeddings':[out['embeddings'][0][he_mask]], 'seediness':[out['seediness'][0][he_mask]], 'margins':[out['margins'][0][he_mask]]}
            #cluster_label[0] = cluster_label[0][he_mask]
            # FIXME does this suppose that clust_label has same ordering as embeddings?
            res_cnn_clust = self.spatial_embeddings_loss(cnn_clust_output, clust_label)
            res.update(res_cnn_clust)
            res['cnn_clust_accuracy'] = res_cnn_clust['accuracy']
            res['cnn_clust_loss'] = res_cnn_clust['loss']

            accuracy += res_cnn_clust['accuracy']
            loss += self.cnn_clust_weight*res_cnn_clust['loss']

        if self.enable_gnn_shower:
            # Apply the GNN shower clustering loss
            gnn_out = {}
            if 'shower_edge_pred' in out:
                gnn_out = {
                    'clusts':out['shower_fragments'],
                    'node_pred':out['shower_node_pred'],
                    'edge_pred':out['shower_edge_pred'],
                    'edge_index':out['shower_edge_index']
                }
            res_gnn_shower = self.shower_gnn_loss(gnn_out, cluster_label)
            res['shower_edge_loss'] = res_gnn_shower['edge_loss']
            res['shower_node_loss'] = res_gnn_shower['node_loss']
            res['shower_edge_accuracy'] = res_gnn_shower['edge_accuracy']
            res['shower_node_accuracy'] = res_gnn_shower['node_accuracy']

            accuracy += res_gnn_shower['accuracy']
            loss += self.shower_gnn_weight*res_gnn_shower['loss']

        if self.enable_gnn_track:
            # Apply the GNN track clustering loss
            gnn_out = {}
            if 'track_edge_pred' in out:
                gnn_out = {
                    'clusts':out['track_fragments'],
                    'edge_pred':out['track_edge_pred'],
                    'edge_index':out['track_edge_index']
                }
            res_gnn_track = self.track_gnn_loss(gnn_out, cluster_label)
            res['track_edge_loss'] = res_gnn_track['loss']
            res['track_edge_accuracy'] = res_gnn_track['accuracy']

            accuracy += res_gnn_track['accuracy']
            loss += self.track_gnn_weight*res_gnn_track['loss']

        if self.enable_gnn_particle:
            # Apply the GNN particle clustering loss
            gnn_out = {}
            if 'particle_edge_pred' in out:
                gnn_out = {
                    'clusts':out['particle_fragments'],
                    'node_pred':out['particle_node_pred'],
                    'edge_pred':out['particle_edge_pred'],
                    'edge_index':out['particle_edge_index']
                }
            res_gnn_part = self.particle_gnn_loss(gnn_out, cluster_label)
            res['particle_edge_loss'] = res_gnn_part['edge_loss']
            res['particle_node_loss'] = res_gnn_part['node_loss']
            res['particle_edge_accuracy'] = res_gnn_part['edge_accuracy']
            res['particle_node_accuracy'] = res_gnn_part['node_accuracy']

            accuracy += res_gnn_part['accuracy']
            loss += self.particle_gnn_weight*res_gnn_part['loss']

        if self.enable_gnn_inter:
            # Apply the GNN interaction grouping loss
            gnn_out = {}
            if 'inter_edge_pred' in out:
                gnn_out = {
                    'clusts':out['particles'],
                    'edge_pred':out['inter_edge_pred'],
                    'edge_index':out['inter_edge_index']
                }
<<<<<<< HEAD
            if 'inter_node_pred' in out: gnn_out['node_pred'] = out['inter_node_pred']
            res_gnn_inter = self.inter_gnn_loss(gnn_out, cluster_label)
            res['inter_edge_loss'] = res_gnn_inter['edge_loss']
            res['inter_edge_accuracy'] = res_gnn_inter['edge_accuracy']
            if 'inter_node_pred' in out:
                res['inter_node_loss'] = res_gnn_inter['node_loss']
                res['inter_node_accuracy'] = res_gnn_inter['node_accuracy']
=======
            if 'node_pred_type' in out:
                gnn_out.update({ 'node_pred_type': out['node_pred_type'] })
            if 'node_pred_p' in out:
                gnn_out.update({ 'node_pred_p': out['node_pred_p'] })
            if 'node_pred_vtx' in out:
                gnn_out.update({ 'node_pred_vtx': out['node_pred_vtx'] })

            res_gnn_inter = self.inter_gnn_loss(gnn_out, cluster_label, node_label=kinematics_label)
            res['inter_edge_loss'] = res_gnn_inter['loss']
            res['inter_edge_accuracy'] = res_gnn_inter['accuracy']
            if 'type_loss' in res_gnn_inter:
                res['type_loss'] = res_gnn_inter['type_loss']
                res['type_accuracy'] = res_gnn_inter['type_accuracy']
            if 'p_loss' in res_gnn_inter:
                res['p_loss'] = res_gnn_inter['p_loss']
                res['p_accuracy'] = res_gnn_inter['p_accuracy']
            if 'vtx_position_loss' in res_gnn_inter:
                res['vtx_position_loss'] = res_gnn_inter['vtx_position_loss']
                res['vtx_score_loss'] = res_gnn_inter['vtx_score_loss']
                res['vtx_position_acc'] = res_gnn_inter['vtx_position_acc']
                res['vtx_score_acc'] = res_gnn_inter['vtx_score_acc']
>>>>>>> 9106c984

            accuracy += res_gnn_inter['accuracy']
            loss += self.inter_gnn_weight*res_gnn_inter['loss']

        if self.enable_gnn_kinematics:
            # Loss on node predictions (type & momentum)
            gnn_out = {}
            if 'flow_edge_pred' in out:
                gnn_out = {
                    'clusts': out['kinematics_particles'],
                    'edge_pred': out['flow_edge_pred'],
                    'edge_index': out['kinematics_edge_index']
                }
            if 'node_pred_type' in out:
                gnn_out.update({ 'node_pred_type': out['node_pred_type'] })
            if 'node_pred_p' in out:
                gnn_out.update({ 'node_pred_p': out['node_pred_p'] })
            res_kinematics = self.kinematics_loss(gnn_out, kinematics_label, graph=particle_graph)

            #res['kinematics_loss'] = self.kinematics_p_weight * res_kinematics['p_loss'] + self.kinematics_type_weight * res_kinematics['type_loss'] #res_kinematics['loss']
            res['kinematics_loss'] = res_kinematics['node_loss']
            res['kinematics_accuracy'] = res_kinematics['accuracy']
            if 'type_loss' in res_gnn_inter:
                res['type_loss'] = res_gnn_inter['type_loss']
                res['type_accuracy'] = res_gnn_inter['type_accuracy']
            if 'p_loss' in res_gnn_inter:
                res['p_loss'] = res_gnn_inter['p_loss']
                res['p_accuracy'] = res_gnn_inter['p_accuracy']
            res['kinematics_n_clusts'] = res_kinematics['n_clusts']

            accuracy += res_kinematics['node_accuracy']
            # Do not forget to take p_weight and type_weight into account (above)
            loss += self.kinematics_weight * res['kinematics_loss']

            # Loss on edge predictions (particle hierarchy)
            res['flow_loss'] = res_kinematics['edge_loss']
            res['flow_accuracy'] = res_kinematics['edge_accuracy']

            accuracy += res_kinematics['edge_accuracy']
            loss += self.flow_weight * res_kinematics['edge_loss']

        if self.enable_cosmic:
            gnn_out = {
                'clusts':out['interactions'],
                'node_pred':out['inter_cosmic_pred']
            }

            res_cosmic = self.cosmic_loss(gnn_out, cluster_label)
            res['cosmic_loss'] = res_cosmic['loss']
            res['cosmic_accuracy'] = res_cosmic['accuracy']
            #res['cosmic_accuracy_cosmic'] = res_cosmic['cosmic_acc']
            #res['cosmic_accuracy_nu'] = res_cosmic['nu_acc']

            accuracy += res_cosmic['accuracy']
            loss += self.cosmic_weight * res_cosmic['loss']

        # Combine the results
        accuracy /= int(self.enable_uresnet) + int(self.enable_ppn) + int(self.enable_gnn_shower) \
                    + int(self.enable_gnn_inter) + int(self.enable_gnn_track) + int(self.enable_cnn_clust) \
                    + 2*int(self.enable_gnn_kinematics) + int(self.enable_cosmic) + int(self.enable_gnn_particle)

        res['loss'] = loss
        res['accuracy'] = accuracy

        if self.verbose:
            if self.enable_uresnet:
                print('Segmentation Accuracy: {:.4f}'.format(res_seg['accuracy']))
            if self.enable_ppn:
                print('PPN Accuracy: {:.4f}'.format(res_ppn['ppn_acc']))
            if self.enable_cnn_clust:
                print('Clustering Accuracy: {:.4f}'.format(res_cnn_clust['accuracy']))
            if self.enable_gnn_shower:
                print('Shower fragment clustering accuracy: {:.4f}'.format(res_gnn_shower['edge_accuracy']))
                print('Shower primary prediction accuracy: {:.4f}'.format(res_gnn_shower['node_accuracy']))
            if self.enable_gnn_track:
                print('Track fragment clustering accuracy: {:.4f}'.format(res_gnn_track['edge_accuracy']))
            if self.enable_gnn_particle:
                print('Particle fragment clustering accuracy: {:.4f}'.format(res_gnn_part['edge_accuracy']))
                print('Particle primary prediction accuracy: {:.4f}'.format(res_gnn_part['node_accuracy']))
            if self.enable_gnn_inter:
                if 'inter_node_pred' in out: print('Particle ID accuracy: {:.4f}'.format(res_gnn_inter['node_accuracy']))
                print('Interaction grouping accuracy: {:.4f}'.format(res_gnn_inter['edge_accuracy']))
            if self.enable_gnn_kinematics:
                print('Flow accuracy: {:.4f}'.format(res_kinematics['edge_accuracy']))
            if 'node_pred_type' in out:
                print('Type accuracy: {:.4f}'.format(res['type_accuracy']))
            if 'node_pred_p' in out:
                print('Momentum accuracy: {:.4f}'.format(res['p_accuracy']))
            if 'node_pred_vtx' in out:
                print('Vertex position accuracy: {:.4f}'.format(res['vtx_position_acc']))
                print('Vertex score accuracy: {:.4f}'.format(res['vtx_score_acc']))
            if self.enable_cosmic:
                print('Cosmic discrimination accuracy: {:.4f}'.format(res_cosmic['accuracy']))
        return res

def setup_chain_cfg(self, cfg):
    """
    Prepare both FullChain and FullChainLoss
    Make sure config is logically sound with some basic checks
    """
    chain_cfg = cfg['chain']
    self.enable_ghost          = chain_cfg.get('enable_ghost', False)
    self.verbose               = chain_cfg.get('verbose', False)
    self.enable_uresnet        = chain_cfg.get('enable_uresnet', True)
    self.enable_ppn            = chain_cfg.get('enable_ppn', True)
    self.enable_dbscan         = chain_cfg.get('enable_dbscan', True)
    self.enable_cnn_clust      = chain_cfg.get('enable_cnn_clust', False)
    self.enable_gnn_shower     = chain_cfg.get('enable_gnn_shower', False)
    self.enable_gnn_track      = chain_cfg.get('enable_gnn_track', False)
    self.enable_gnn_particle   = chain_cfg.get('enable_gnn_particle', False)
    self.enable_gnn_inter      = chain_cfg.get('enable_gnn_inter', False)
    self.enable_gnn_kinematics = chain_cfg.get('enable_gnn_kinematics', False)
    self.enable_cosmic         = chain_cfg.get('enable_cosmic', False)

    # Whether to use PPN information (GNN shower clustering step only)
    self.use_ppn_in_gnn    = chain_cfg.get('use_ppn_in_gnn', False)

    # Make sure the deghosting config is consistent
    if self.enable_ghost:
        assert cfg['uresnet_ppn']['uresnet_lonely']['ghost']
        if self.enable_ppn:
            assert cfg['uresnet_ppn']['ppn']['downsample_ghost']

    # Enforce basic logical order
    assert self.enable_uresnet # Need semantics for everything
    assert self.enable_ppn or (not self.use_ppn_in_gnn) # If PPN is used in GNN, need PPN
    assert self.enable_dbscan or self.enable_cnn_clust # Need at least one of two dense clusterer
    if self.enable_cnn_clust and self.enable_dbscan: # Check that SPICE and DBSCAN are not redundant
        assert not (np.array(cfg['spice']['fragment_clustering']['cluster_classes']) == np.array(np.array(cfg['dbscan_frag']['cluster_classes'])).reshape(-1)).any()
    if self.enable_gnn_particle: # If particle fragment GNN is used, make sure it is not redundant
        if self.enable_gnn_shower: assert cfg['grappa_shower']['base']['node_type'] not in cfg['grappa_particle']['base']['node_type']
        if self.enable_gnn_track: assert cfg['grappa_track']['base']['node_type'] not in cfg['grappa_particle']['base']['node_type']
    if self.enable_cosmic: assert self.enable_gnn_inter # Cosmic classification needs interaction clustering<|MERGE_RESOLUTION|>--- conflicted
+++ resolved
@@ -381,12 +381,7 @@
 
             # Run interaction GrapPA: merges particle instances into interactions
             _, kwargs = self.get_extra_gnn_features(extra_feats_particles, part_seg, self._inter_ids, input, result, use_ppn=self.use_ppn_in_gnn, use_supp=True)
-<<<<<<< HEAD
-            output_keys = {'clusts': 'inter_particles', 'edge_pred': 'inter_edge_pred', 'edge_index': 'inter_edge_index', 'group_pred': 'inter_group_pred'}
-            if self._inter_node_pid: output_keys['node_pred'] = 'inter_node_pred'
-=======
-            output_keys = {'clusts': 'inter_particles', 'edge_pred': 'inter_edge_pred', 'edge_index': 'inter_edge_index', 'group_pred': 'inter_group_pred', 'node_pred_type': 'node_pred_type', 'node_pred_p': 'node_pred_p', 'node_pred_vtx': 'node_pred_vtx'}
->>>>>>> 9106c984
+            output_keys = {'clusts': 'inter_particles', 'edge_pred': 'inter_edge_pred', 'edge_index': 'inter_edge_index', 'group_pred': 'inter_group_pred', 'node_pred': 'inter_node_pred', 'node_pred_type': 'node_pred_type', 'node_pred_p': 'node_pred_p', 'node_pred_vtx': 'node_pred_vtx'}
             self.run_gnn(self.grappa_inter, input, result, particles, output_keys, kwargs)
 
         # ---
@@ -703,25 +698,17 @@
                     'edge_pred':out['inter_edge_pred'],
                     'edge_index':out['inter_edge_index']
                 }
-<<<<<<< HEAD
-            if 'inter_node_pred' in out: gnn_out['node_pred'] = out['inter_node_pred']
-            res_gnn_inter = self.inter_gnn_loss(gnn_out, cluster_label)
-            res['inter_edge_loss'] = res_gnn_inter['edge_loss']
-            res['inter_edge_accuracy'] = res_gnn_inter['edge_accuracy']
-            if 'inter_node_pred' in out:
-                res['inter_node_loss'] = res_gnn_inter['node_loss']
-                res['inter_node_accuracy'] = res_gnn_inter['node_accuracy']
-=======
-            if 'node_pred_type' in out:
-                gnn_out.update({ 'node_pred_type': out['node_pred_type'] })
-            if 'node_pred_p' in out:
-                gnn_out.update({ 'node_pred_p': out['node_pred_p'] })
-            if 'node_pred_vtx' in out:
-                gnn_out.update({ 'node_pred_vtx': out['node_pred_vtx'] })
-
+
+            if 'inter_node_pred' in out: gnn_out.update({ 'node_pred': out['inter_node_pred'] })
+            if 'node_pred_type' in out:  gnn_out.update({ 'node_pred_type': out['node_pred_type'] })
+            if 'node_pred_p' in out:     gnn_out.update({ 'node_pred_p': out['node_pred_p'] })
+            if 'node_pred_vtx' in out:   gnn_out.update({ 'node_pred_vtx': out['node_pred_vtx'] })
             res_gnn_inter = self.inter_gnn_loss(gnn_out, cluster_label, node_label=kinematics_label)
             res['inter_edge_loss'] = res_gnn_inter['loss']
             res['inter_edge_accuracy'] = res_gnn_inter['accuracy']
+            if 'node_loss' in out:
+                res['inter_node_loss'] = res_gnn_inter['node_loss']
+                res['inter_node_accuracy'] = res_gnn_inter['node_accuracy']
             if 'type_loss' in res_gnn_inter:
                 res['type_loss'] = res_gnn_inter['type_loss']
                 res['type_accuracy'] = res_gnn_inter['type_accuracy']
@@ -733,7 +720,6 @@
                 res['vtx_score_loss'] = res_gnn_inter['vtx_score_loss']
                 res['vtx_position_acc'] = res_gnn_inter['vtx_position_acc']
                 res['vtx_score_acc'] = res_gnn_inter['vtx_score_acc']
->>>>>>> 9106c984
 
             accuracy += res_gnn_inter['accuracy']
             loss += self.inter_gnn_weight*res_gnn_inter['loss']
