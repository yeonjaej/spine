"""Module with data classes of objects which represent batches of data.

Two batched data structures exist:
- `TensorBatch`: All-purpose structure of np.ndarray/torch.Tensor data
- `IndexBatch`: Specifically geared at arranging indexes which point at
  specific sections of a TensorBatch object.
"""

import numpy as np
import torch
from dataclasses import dataclass
from warnings import warn
from typing import Union, List

from mlreco.utils.globals import BATCH_COL, COORD_COLS
from mlreco.utils.torch_local import unique_index
from mlreco.utils.decorators import inherit_docstring

from .meta import Meta


@dataclass
class BatchBase:
    """Base class for all types of batched data.

    Attributes
    ----------
    data : Union[np.ndarray, torch.Tensor]
        Batched data
    counts : Union[np.ndarray, torch.Tensor]
        (B) Number of data elements in each entry of the batch
    edges : Union[np.ndarray, torch.Tensor]
        (B+1) Edges separating the entries in the batch
    batch_size : int
        Number of entries that make up the batched data
    """
    data: Union[np.ndarray, torch.Tensor]
    counts: Union[np.ndarray, torch.Tensor]
    edges: Union[np.ndarray, torch.Tensor]
    batch_size: int

    def __init__(self, data, is_sparse=False, is_list=False):
        """Shared initializations across all types of batched data.

        Parameters
        ----------
        data : Union[np.ndarray, torch.Tensor]
            Batched data
        is_sparse : bool, default False
            If initializing from an ME sparse data, flip to True
        is_list : bool, default False
            Whether the underlying data is a list of tensors
        """
        # Store the datatype
        self.is_numpy = not is_sparse and not isinstance(data, torch.Tensor)
        self.is_sparse = is_sparse
        self.is_list = is_list

        # Store the datatype
        self.dtype = data.dtype

        # Store the device
        self.device = None
        if not self.is_numpy:
            ref = data if not is_sparse else data.F
            self.device = ref.device

    def __len__(self):
        """Returns the number of entries that make up the batch."""
        return self.batch_size

    @property
    def shape(self):
        """Shape of the underlying data.

        Returns
        -------
        tuple
            Tuple of sizes in each dimension
        """
        if not self.is_list:
            return self.data.shape
        else:
            return len(self.data)

    @property
    def splits(self):
        """Boundaries needed to split the data into its constituents.

        Returns
        -------
        Union[np.ndarray, torch.Tensor]
            (B-1) One split per batch boundary
        """
        return self.edges[1:-1]

    def get_counts(self, batch_ids, batch_size):
        """Finds the number of elements in each entry, provided a batch ID list.

        Parameters
        ----------
        batch_ids : Union[np.ndarray, torch.Tensor]
            List of batch IDs
        batch_size : int
            Number of entries that make up the batched data

        Returns
        -------
        np.ndarray
            (B) Length of each entry
        """
        # Get the count list
        device = None if self.is_numpy else batch_ids.device
        counts = self._zeros(batch_size, device)
        if len(batch_ids):
            # Find the length of each batch ID in the input index
            uni, cnts = self._unique(batch_ids)
            counts[self._as_long(uni)] = cnts

        return counts

    def get_edges(self, counts):
        """Finds the edges between successive entries in the batch.

        Parameters
        ----------
        counts : Union[np.ndarray, torch.Tensor]
            (B)Length of each entry

        Returns
        -------
        np.ndarray
            (B+1) Edges of successive entries in the batch
        """
        # Get the edge list
        device = None if self.is_numpy else counts.device
        edges = self._zeros(len(counts)+1, device)
        cumsum = self._cumsum(counts)
        edges[1:] = cumsum

        return edges

    def _empty(self, x):
        if self.is_numpy:
            return np.empty(x, dtype=np.int64)
        else:
            return torch.empty(x, dtype=torch.long, device=self.device)

    def _zeros(self, x, device=None):
        if self.is_numpy:
            return np.zeros(x, dtype=np.int64)
        else:
            return torch.zeros(x, dtype=torch.long, device=device)

    def _ones(self, x):
        if self.is_numpy:
            return np.ones(x, dtype=np.int64)
        else:
            return torch.ones(x, dtype=torch.long, device=self.device)

    def _as_long(self, x):
        if self.is_numpy:
            return np.asarray(x, dtype=np.int64)
        else:
            # Always on CPU. This is because splits are supposed to be on
            # CPU regardless of the location of the underlying data
            return torch.as_tensor(x, dtype=torch.long, device='cpu')

    def _unique(self, x):
        if self.is_numpy:
            return np.unique(x, return_counts=True)
        else:
            return torch.unique(x, return_counts=True)

    def _transpose(self, x):
        if self.is_numpy:
            return np.transpose(x)
        else:
            return torch.transpose(x, 0, 1)

    def _sum(self, x):
        if self.is_numpy:
            return np.sum(x)
        else:
            return torch.sum(x)

    def _cumsum(self, x):
        if self.is_numpy:
            return np.cumsum(x)
        else:
            return torch.cumsum(x, dim=0)

    def _arange(self, x):
        if self.is_numpy:
            return np.arange(x)
        else:
            return torch.arange(x, device=self.device)

    def _cat(self, x):
        if self.is_numpy:
            return np.conctenate(x)
        else:
            return torch.cat(x, dim=0)

    def _split(self, *x):
        if self.is_list:
            return np.split(*x)
        else:
            return np.split(*x) if self.is_numpy else torch.tensor_split(*x)

    def _stack(self, x):
        return np.vstack(x) if self.is_numpy else torch.stack(x)

    def _repeat(self, *x):
        return np.repeat(*x) if self.is_numpy else torch.repeat(*x)


@dataclass
@inherit_docstring(BatchBase)
class TensorBatch(BatchBase):
    """Batched tensor with the necessary methods to slice it."""

    def __init__(self, data, counts=None, batch_size=None, is_sparse=False):
        """Initialize the attributes of the class.

        Parameters
        ----------
        data : Union[np.ndarray, torch.Tensor, ME.SparseTensor]
            (N, C) Batched data where the batch column is `BATCH_COL`
        counts : Union[List, np.ndarray, torch.Tensor]
            (B) Number of data rows in each entry
        batch_size : int, optional
            Number of entries that make up the batched data
        is_sparse : bool, default False
            If initializing from an ME sparse data, flip to True
        """
        # Initialize the base class
        super().__init__(data, is_sparse=is_sparse)

        # Should provide either the counts, or the batch size
        assert (counts is not None) ^ (batch_size is not None), (
                "Provide either `counts` or `batch_size`, not both")

        # If the number of batches is not provided, get it from the counts
        if batch_size is None:
            batch_size = len(counts)

        # If the counts are not provided, must build them once
        if counts is None:
            # Define the array functions depending on the input type
            ref = data if not is_sparse else data.C
            counts = self.get_counts(ref[:, BATCH_COL], batch_size)

        # Cast
        counts = self._as_long(counts)
        assert self._sum(counts) == len(data), (
                "The `counts` provided do not add up to the tensor length")

        # Get the boundaries between entries in the batch
        edges = self.get_edges(counts)

        # Store the attributes
        self.data = data
        self.counts = counts
        self.edges = edges
        self.batch_size = batch_size

    def __getitem__(self, batch_id):
        """Returns a subset of the tensor corresponding to one entry.

        Parameters
        ----------
        batch_id : int
            Entry index
        """
        # Make sure the batch_id is sensible
        if batch_id >= self.batch_size:
            raise IndexError(f"Index {batch_id} out of bound for a batch size "
                             f"of ({self.batch_size})")

        # Return
        lower, upper = self.edges[batch_id], self.edges[batch_id + 1]
        if not self.is_sparse:
            return self.data[lower:upper]
        else:
            from MinkowskiEngine import SparseTensor
            return SparseTensor(
                    self.data.F[lower:upper],
                    coordinates=self.data.C[lower:upper])

    @property
    def tensor(self):
        """Alias for the underlying data stored.

        Returns
        -------
        Union[np.ndarray, torch.Tensor, ME.SparseTensor]
            Underlying tensor of data
        """
        return self.data

    def split(self):
        """Breaks up the tensor batch into its constituents.

        Returns
        -------
        List[Union[np.ndarray, torch.Tensor]]
            List of one tensor per entry in the batch
        """
        if not self.is_sparse:
            return self._split(self.data, self.splits)
        else:
            from MinkowskiEngine import SparseTensor
            coords = self._split(self.data.C, self.splits)
            feats = self._split(self.data.F, self.splits)
            return [SparseTensor(
                feats[i], coordinates=coords[i]) for i in self.batch_size]

    def to_numpy(self):
        """Cast underlying tensor to a `np.ndarray` and return a new instance.

        Returns
        -------
        TensorBatch
            New `TensorBatch` object with an underlying np.ndarray tensor.
        """
        # If the underlying data is of the right type, nothing to do
        if self.is_numpy:
            return self

        data = self.data
        if self.is_sparse:
            data = torch.cat([self.data.C.float(), self.data.F], dim=1)

        to_numpy = lambda x: x.cpu().detach().numpy()
        data = to_numpy(data)
        counts = to_numpy(self.counts)

        return TensorBatch(data, counts)

    def to_tensor(self, dtype=None, device=None):
        """Cast underlying tensor to a `torch.tensor` and return a new instance.

        Parameters
        ----------
        dtype : torch.dtype, optional
            Data type of the tensor to create
        device : torch.device, optional
            Device on which to put the tensor

        Returns
        -------
        TensorBatch
            New `TensorBatch` object with an underlying np.ndarray tensor.
        """
        # If the underlying data is of the right type, nothing to do
        if not self.is_numpy:
            return self

        to_tensor = lambda x: torch.as_tensor(x, dtype=dtype, device=device)
        data = to_tensor(self.data)
        counts = to_tensor(self.counts)

        return TensorBatch(data, counts)

    def to_cm(self, meta):
        """Converts the coordinates of the tensor to cm.

        Parameters
        ----------
        meta : Meta
            Metadata information about the rasterized image
        """
        assert self.is_numpy, "Can only convert units of numpy arrays"
        self.data[:, COORD_COLS] = meta.to_cm(self.data[:, COORD_COLS])

    def to_pixel(self, meta):
        """Converts the coordinates of the tensor to pixel indexes.

        Parameters
        ----------
        meta : Meta
            Metadata information about the rasterized image
        """
        assert self.is_numpy, "Can only convert units of numpy arrays"
        self.data[:, COORD_COLS] = meta.to_pixel(self.data[:, COORD_COLS])

    @classmethod
    def from_list(cls, data_list):
        """Builds a batch from a list of tensors.

        Parameters
        ----------
        data_list : List[Union[np.ndarray, torch.Tensor]]
            List of tensors, exactly one per batch
        """
        # Check that we are not fed an empty list of tensors
        assert len(data_list), (
                "Must provide at least one tensor to build a tensor batch")
        is_numpy = not isinstance(data_list[0], torch.Tensor)

        # Compute the counts from the input list
        counts = [len(t) for t in data_list]

        # Concatenate input
        if is_numpy:
            return cls(np.concatenate(data_list, axis=0), counts)
        else:
            return cls(torch.cat(data_list, dim=0), counts)


@dataclass
@inherit_docstring(BatchBase)
class IndexBatch(BatchBase):
    """Batched index with the necessary methods to slice it.

    Attributes
    ----------
    offsets : Union[List, np.ndarray, torch.Tensor]
        (B) Offsets between successive indexes in the batch
    full_counts : Union[List, np.ndarray, torch.Tensor]
        (B) Number of index elements per entry in the batch. This
        is the same as counts if the underlying data is a single index
    """
    offsets: Union[np.ndarray, torch.Tensor]
    full_counts: Union[np.ndarray, torch.Tensor]

    def __init__(self, data, offsets, counts=None, full_counts=None,
                 batch_ids=None, batch_size=None, is_numpy=True):
        """Initialize the attributes of the class.

        Parameters
        ----------
        data : Union[np.ndarray, torch.Tensor, 
                     List[Union[np.ndarray, torch.Tensor]]]
            Simple batched index or list of indexes
        offsets : Union[List, np.ndarray, torch.Tensor]
            (B) Offsets between successive indexes in the batch
        counts : Union[List, np.ndarray, torch.Tensor], optional
            (B) Number of indexes in the batch
        full_counts : Union[List, np.ndarray, torch.Tensor], optional
            (B) Number of index elements per entry in the batch. This
            is the same as counts if the underlying data is a single index
        batch_ids : Union[List, np.ndarray, torch.Tensor], optional
            (I) Batch index of each of the clusters. If not specified, the
            assumption is that each count corresponds to a specific entry
        batch_size : int, optional
            Number of entries in the batch. Must be specified along batch_ids
        is_numpy : bool, default True
            Weather the underlying representation is `np.ndarray` or
            `torch.Tensor`. Must specify if the input list is empty
        """
        # Check weather the input is a single index or a list
        is_list = isinstance(data, (list, tuple)) or data.dtype == object

        # Initialize the base class
        if not is_list:
            init_data = data
        elif len(data):
            init_data = data[0]
        else:
            warn("The input list is empty, underlying data type arbitrary.")
            init_data = np.empty(0, dtype=np.int64)

        super().__init__(init_data, is_list=is_list)

        # Get the counts if they are not provided for free
        if counts is None:
            assert batch_ids is not None and batch_size is not None, (
                    "Must provide `batch_size` alongside `batch_ids`.")
            counts = self.get_counts(batch_ids, batch_size)

        else:
            batch_size = len(counts)

        # Get the number of index elements per entry in the batch
        if full_counts is None:
            assert not self.is_list, (
                    "When initializing an index list, provide `full_counts`")
            full_counts = counts

        # Cast
        counts = self._as_long(counts)
        full_counts = self._as_long(full_counts)
        offsets = self._as_long(offsets)

        # Do a couple of basic sanity checks
        assert self._sum(counts) == len(data), (
                "The `counts` provided do not add up to the index length")
        assert len(counts) == len(offsets), (
                "The number of `offsets` does not match the number of `counts`")

        # Get the boundaries between successive index using the counts
        edges = self.get_edges(counts)

        # Store the attributes
        self.data = data
        self.counts = counts
        self.full_counts = full_counts
        self.edges = edges
        self.offsets = offsets
        self.batch_size = batch_size

    def __len__(self):
        """Returns the number of entries that make up the batch."""
        return self.batch_size

    def __getitem__(self, batch_id):
        """Returns a subset of the index corresponding to one entry.

        Parameters
        ----------
        batch_id : int
            Entry index
        """
        # Make sure the batch_id is sensible
        if batch_id >= self.batch_size:
            raise IndexError(f"Index {batch_id} out of bound for a batch size "
                             f"of ({self.batch_size})")

        # Return
        lower, upper = self.edges[batch_id], self.edges[batch_id + 1]
        if not self.is_list:
            return self.data[lower:upper] - self.offsets[batch_id]
        else:
            entry = np.empty(upper-lower, dtype=object)
            entry[:] = self.data[lower:upper]
            return entry - self.offsets[batch_id]

    @property
    def index(self):
        """Alias for the underlying data stored.

        Returns
        -------
        Union[np.ndarray, torch.Tensor]
            Underlying index
        """
        assert not self.is_list, (
                "Underlying data is not a single index, use `index_list`")

        return self.data

    @property
    def index_list(self):
        """Alias for the underlying data list stored.

        Returns
        -------
        List[Union[np.ndarray, torch.Tensor]]
            Underlying index list
        """
        assert self.is_list, (
                "Underlying data is a single index, use `index`")

        return self.data

    @property
    def full_index(self):
        """Returns the index combining all sub-indexes, if relevant.

        Returns
        -------
        Union[np.ndarray, torch.Tensor]
            (N) Complete concatenated index
        """
        if not self.is_list:
            return self.data
        else:
            return self._cat(self.data) if len(self.data) else self._empty(0)

    @property
    def batch_ids(self):
        """Returns the batch ID of each index in the list.

        Returns
        -------
        Union[np.ndarray, torch.Tensor]
            (I) Batch ID array, one per index in the list
        """
        return self._repeat(self._arange(self.batch_size), self.counts)

    @property
    def full_batch_ids(self):
        """Returns the batch ID of each element in the full index list.

        Returns
        -------
        Union[np.ndarray, torch.Tensor]
            (N) Complete batch ID array, one per element
        """
        return self._repeat(self._arange(self.batch_size), self.full_counts)

    def split(self):
        """Breaks up the index batch into its constituents.

        Returns
        -------
        List[Union[np.ndarray, torch.Tensor]]
            List of one index per entry in the batch
        """
        indexes = self._split(self.data, self.splits)
        for batch_id in range(self.batch_size):
            indexes[batch_id] = indexes[batch_id] - self.offsets[batch_id]

        return indexes

    def to_numpy(self):
        """Cast underlying index to a `np.ndarray` and return a new instance.

        Returns
        -------
        TensorBatch
            New `TensorBatch` object with an underlying np.ndarray tensor.
        """
        # If the underlying data is of the right type, nothing to do
        if self.is_numpy:
            return self

        to_numpy = lambda x: x.cpu().detach().numpy()
        if not self.is_list:
            data = to_numpy(self.data)
        else:
            data = np.empty(len(data), dtype=object)
            for i in range(len(self.data)):
                data[i] = to_numpy(self.data[i])

        offsets = to_numpy(self.offsets)
        counts = to_numpy(self.counts)
        full_counts = to_numpy(self.full_counts)

        return IndexBatch(data, offsets, counts, full_counts)

    def to_tensor(self, dtype=None, device=None):
        """Cast underlying index to a `torch.tensor` and return a new instance.

        Parameters
        ----------
        dtype : torch.dtype, optional
            Data type of the tensor to create
        device : torch.device, optional
            Device on which to put the tensor

        Returns
        -------
        TensorBatch
            New `TensorBatch` object with an underlying np.ndarray tensor.
        """
        # If the underlying data is of the right type, nothing to do
        if not self.is_numpy:
            return self

        to_tensor = lambda x: torch.as_tensor(x, dtype=dtype, device=device)
        if not self.is_list:
            data = to_tensor(self.data)
        else:
            data = np.empty(len(data), dtype=object)
            for i in range(len(self.data)):
                data[i] = to_tensor(self.data[i])

        offsets = to_tensor(self.offsets)
        counts = to_tensor(self.counts)
        full_counts = to_tensor(self.full_counts)

        return IndexBatch(index, offsets, counts, full_counts)


@dataclass
@inherit_docstring(BatchBase)
class EdgeIndexBatch(BatchBase):
    """Batched edge index with the necessary methods to slice it.

    Attributes
    ----------
    offsets : Union[np.ndarray, torch.Tensor]
        (B) Offsets between successive indexes in the batch
    directed : bool
        Whether the edge index is directed or undirected
    """
    offsets: Union[np.ndarray, torch.Tensor]
    directed: bool

    def __init__(self, data, counts, offsets, directed):
        """Initialize the attributes of the class.

        If the edge index corresponds to an undirected graph, each edge
        should have its reciprocal edge immediately after, e.g.

        .. code-block:: python

            [[0,1,0,2,0,3,...],
             [1,0,2,0,3,0,...]]

        Parameters
        ----------
        data : Union[np.ndarray, torch.Tensor]
            (2, E) Batched edge index
        counts : Union[List, np.ndarray, torch.Tensor]
            (B) Number of index elements per entry in the batch
        offsets : Union[List, np.ndarray, torch.Tensor]
            (B) Offsets between successive indexes in the batch
        directed : bool
            Whether the edge index is directed or undirected
        """
        # Initialize the base class
        super().__init__(data)

        # Cast
        counts = self._as_long(counts)
        offsets = self._as_long(offsets)

        # Do a couple of basic sanity checks
        assert self._sum(counts) == data.shape[1], (
                "The `counts` provided do not add up to the index length")
        assert len(counts) == len(offsets), (
                "The number of `offsets` es not match the number of `counts`")
        if not directed:
            assert data.shape[1]%2 == 0, (
                    "If the edge index is undirected, it should have an "
                    "even number of edge")

        # Get the boundaries between successive index using the counts
        edges = self.get_edges(counts)

        # Store the attributes
        self.data = data
        self.counts = counts
        self.edges = edges
        self.offsets = offsets
        self.directed = directed
        self.batch_size = len(counts)

    def __len__(self):
        """Returns the number of entries that make up the batch."""
        return self.batch_size

    def __getitem__(self, batch_id):
        """Returns a subset of the index corresponding to one entry.

        Parameters
        ----------
        batch_id : int
            Entry index
        """
        # Make sure the batch_id is sensible
        if batch_id >= self.batch_size:
            raise IndexError(f"Index {batch_id} out of bound for a batch size "
                             f"of ({self.batch_size})")

        # Return
        lower, upper = self.edges[batch_id], self.edges[batch_id + 1]
        index = self.data[:, lower:upper] - self.offsets[batch_id]
<<<<<<< HEAD
        return self._transpose(index)
=======
        if self.directed:
            return self._transpose(index)
        else:
            return self._transpose(self._stack(index, index[::-1]))
>>>>>>> da3c3bd1

    @property
    def index(self):
        """Alias for the underlying data stored.

        Returns
        -------
        Union[np.ndarray, torch.Tensor]
            (2, E) Underlying batch of edge indexes
        """
        return self.data

    @property
    def index_t(self):
        """Alias for the underlying data stored, transposed

        Returns
        -------
        Union[np.ndarray, torch.Tensor]
            (E, 2) Underlying batch of edge indexes, transposed
        """
        return self._transpose(self.data)

    @property
    def batch_ids(self):
        """Returns the batch ID of each element in the full index list.

        Returns
        -------
        Union[np.ndarray, torch.Tensor]
            (N) Complete batch ID array, one per element
        """
        return self._repeat(self._arange(self.batch_size), self.counts)

    @property
    def directed_index(self):
        """Index of the directed graph. If a graph is undirected, it only
        returns one of the two edges corresponding to a connection.

        Returns
        -------
        Union[np.ndarray, torch.Tensor]
            (2, E//2) Underlying batch of edge indexes
        """
        # If the graph is directed, nothing to do
        if self.directed:
            return self.data

        # Otherwise, skip every second edge in the index
        return self.data[:,::2]

    @property
    def directed_index_t(self):
        """Index of the directed graph, transposed. If the graph is undirected,
        it only returns one of the two edges corresponding to a connection.

        Returns
        -------
        Union[np.ndarray, torch.Tensor]
            (E//2, 2) Underlying batch of edge indexes, transposed
        """
        return self._transpose(self.directed_index)

    @property
    def directed_counts(self):
        """Returns the number of edges per entry, counting edges once even
        if they are bidirectional.

        Returns
        -------
        Union[np.ndarray, torch.Tensor]
            (B) Complete batch ID array, one per element
        """
        # If the graph is directed, the counts are exact
        if self.directed:
            return self.counts

        # Otherwise, indexes are twice as long
        return self.counts//2

    @property
    def directed_batch_ids(self):
        """Returns the batch ID of each element in the directed index.

        Returns
        -------
        Union[np.ndarray, torch.Tensor]
            (N) Complete batch ID array, one per element
        """
        return self._repeat(self._arange(self.batch_size), self.directed_counts)

    def split(self):
        """Breaks up the index batch into its constituents.

        Returns
        -------
        List[Union[np.ndarray, torch.Tensor]]
            List of one index per entry in the batch
        """
        indexes = self._split(self._transpose(self.index), self.splits)
        for batch_id in range(self.batch_size):
            indexes[batch_id] = indexes[batch_id] - self._offsets[batch_id]

        return indexes

    def to_numpy(self):
        """Cast underlying index to a `np.ndarray` and return a new instance.

        Returns
        -------
        TensorBatch
            New `TensorBatch` object with an underlying np.ndarray tensor.
        """
        # If the underlying data is of the right type, nothing to do
        if self.is_numpy:
            return self

        to_numpy = lambda x: x.cpu().detach().numpy()
        data = to_numpy(self.data)
        counts = to_numpy(self.counts)
        offsets = to_numpy(self.offsets)

        return EdgeIndexBatch(data, counts, offsets, self.directed)

    def to_tensor(self, dtype=None, device=None):
        """Cast underlying index to a `torch.tensor` and return a new instance.

        Parameters
        ----------
        dtype : torch.dtype, optional
            Data type of the tensor to create
        device : torch.device, optional
            Device on which to put the tensor

        Returns
        -------
        TensorBatch
            New `TensorBatch` object with an underlying np.ndarray tensor.
        """
        # If the underlying data is of the right type, nothing to do
        if not self.is_numpy:
            return self

        to_tensor = lambda x: torch.as_tensor(x, dtype=dtype, device=device)
        data = to_tensor(self.data)
        counts = to_tensor(self.counts)
        offsets = to_tensor(self.offsets)

        return EdgeIndexBatch(data, counts, offsets, self.directed)<|MERGE_RESOLUTION|>--- conflicted
+++ resolved
@@ -750,14 +750,7 @@
         # Return
         lower, upper = self.edges[batch_id], self.edges[batch_id + 1]
         index = self.data[:, lower:upper] - self.offsets[batch_id]
-<<<<<<< HEAD
         return self._transpose(index)
-=======
-        if self.directed:
-            return self._transpose(index)
-        else:
-            return self._transpose(self._stack(index, index[::-1]))
->>>>>>> da3c3bd1
 
     @property
     def index(self):
