from collections import OrderedDict
from analysis.algorithms.utils import count_primary_particles, get_particle_properties
from analysis.classes.ui import FullChainEvaluator

from analysis.decorator import evaluate
from analysis.classes.particle import match_particles_fn, matrix_iou

from pprint import pprint
import time, os
import numpy as np

<<<<<<< HEAD
from mlreco.utils import func_timer

=======
>>>>>>> 86d3ae75

@evaluate(['interactions', 'particles'], mode='per_batch')
def debug_pid(data_blob, res, data_idx, analysis_cfg, cfg):
    """
    Example of analysis script for nue analysis.
    """
<<<<<<< HEAD
=======

>>>>>>> 86d3ae75
    interactions, particles = [], []
    deghosting = analysis_cfg['analysis']['deghosting']
    primaries = analysis_cfg['analysis']['match_primaries']
    enable_flash_matching = analysis_cfg['analysis'].get('enable_flash_matching', False)
    ADC_to_MeV = analysis_cfg['analysis'].get('ADC_to_MeV', 1./350.)
    compute_vertex = analysis_cfg['analysis']['compute_vertex']
    vertex_mode = analysis_cfg['analysis']['vertex_mode']

    processor_cfg       = analysis_cfg['analysis'].get('processor_cfg', {})
    if enable_flash_matching:
        predictor = FullChainEvaluator(data_blob, res, cfg, processor_cfg,
                deghosting=deghosting,
                enable_flash_matching=enable_flash_matching,
                flash_matching_cfg=os.path.join(os.environ['FMATCH_BASEDIR'], "dat/flashmatch_112022.cfg"),
                opflash_keys=['opflash_cryoE', 'opflash_cryoW'])
    else:
        predictor = FullChainEvaluator(data_blob, res, cfg, processor_cfg, deghosting=deghosting)

    image_idxs = data_blob['index']

    for idx, index in enumerate(image_idxs):
        index_dict = {
            'Index': index,
            # 'run': data_blob['run_info'][idx][0],
            # 'subrun': data_blob['run_info'][idx][1],
            # 'event': data_blob['run_info'][idx][2]
        }
        if enable_flash_matching:
            flash_matches_cryoE = predictor.get_flash_matches(idx, use_true_tpc_objects=False, volume=0,
                    use_depositions_MeV=False, ADC_to_MeV=ADC_to_MeV)
            flash_matches_cryoW = predictor.get_flash_matches(idx, use_true_tpc_objects=False, volume=1,
                    use_depositions_MeV=False, ADC_to_MeV=ADC_to_MeV)

        # Process Interaction Level Information
        start = time.time()
        matches, counts = predictor.match_interactions(idx,
            mode='true_to_pred',
            match_particles=True,
            drop_nonprimary_particles=primaries,
            return_counts=True,
            compute_vertex=compute_vertex,
            vertex_mode=vertex_mode,
            overlap_mode=predictor.overlap_mode)

        if len(matches) == 0:
            continue

        matched_pred_indices = []
        for i, interaction_pair in enumerate(matches):
            true_int, pred_int = interaction_pair[0], interaction_pair[1]
            if pred_int is not None:
                matched_pred_indices.append(pred_int.id)

        pred_interactions = predictor.get_interactions(idx, 
                                                       drop_nonprimary_particles=primaries,
                                                       compute_vertex=compute_vertex,
                                                       vertex_mode=vertex_mode)

        for int in pred_interactions:
            if int.id not in matched_pred_indices:
                matches.append((None, int))
                if isinstance(counts, list) or isinstance(counts, np.ndarray):
                    counts = np.concatenate([counts, [0]])
                else: counts = np.array([counts, 0])

        for i, interaction_pair in enumerate(matches):
            true_int, pred_int = interaction_pair[0], interaction_pair[1]
            true_int_dict = count_primary_particles(true_int, prefix='true')
            pred_int_dict = count_primary_particles(pred_int, prefix='pred')
            pred_int_dict['true_interaction_matched'] = False
            if true_int is not None and pred_int is not None:
                    pred_int_dict['true_interaction_matched'] = True
            # Store neutrino information
            true_int_dict['true_nu_id'] = -1
            true_int_dict['true_nu_interaction_type'] = -1
            true_int_dict['true_nu_interaction_mode'] = -1
            true_int_dict['true_nu_current_type'] = -1
            true_int_dict['true_nu_energy'] = -1
            if true_int is not None:
                true_int_dict['true_nu_id'] = true_int.nu_id
            if 'neutrino_asis' in data_blob and true_int is not None and true_int.nu_id > 0:
                # assert 'particles_asis' in data_blob
                # particles = data_blob['particles_asis'][i]
                neutrinos = data_blob['neutrino_asis'][idx]
                if len(neutrinos) > 1 or len(neutrinos) == 0: continue
                nu = neutrinos[0]
                # Get larcv::Particle objects for each
                # particle of the true interaction
                # true_particles = np.array(particles)[np.array([p.id for p in true_int.particles])]
                # true_particles_track_ids = [p.track_id() for p in true_particles]
                # for nu in neutrinos:
                #     if nu.mct_index() not in true_particles_track_ids: continue
                true_int_dict['true_nu_interaction_type'] = nu.interaction_type()
                true_int_dict['true_nu_interaction_mode'] = nu.interaction_mode()
                true_int_dict['true_nu_current_type'] = nu.current_type()
                true_int_dict['true_nu_energy'] = nu.energy_init()

            pred_int_dict['interaction_match_counts'] = counts[i]

            if enable_flash_matching:
                volume = true_int.volume if true_int is not None else pred_int.volume
                flash_matches = flash_matches_cryoW if volume == 1 else flash_matches_cryoE
                pred_int_dict['fmatched'] = False
                pred_int_dict['fmatch_time'] = None
                pred_int_dict['fmatch_total_pe'] = None
                pred_int_dict['fmatch_id'] = None
                if pred_int is not None:
                    for interaction, flash, match in flash_matches:
                        if interaction.id != pred_int.id: continue
                        pred_int_dict['fmatched'] = True
                        pred_int_dict['fmatch_time'] = flash.time()
                        pred_int_dict['fmatch_total_pe'] = flash.TotalPE()
                        pred_int_dict['fmatch_id'] = flash.id()
                        break

            interactions_dict = OrderedDict(index_dict.copy())
            interactions_dict.update(true_int_dict)
            interactions_dict.update(pred_int_dict)
            interactions.append(interactions_dict)

            # Process particle level information
            # print(pred_int, true_int)
            pred_particles, true_particles = [], []
            if pred_int is not None:
                pred_particles = pred_int.particles
            if true_int is not None:
                true_particles = true_int.particles
            matched_particles, _, ious = match_particles_fn(true_particles,
                                                            pred_particles)
            for i, m in enumerate(matched_particles):
                particles_dict = OrderedDict(index_dict.copy())
                true_p, pred_p = m[0], m[1]
                pred_particle_dict = get_particle_properties(pred_p,
                    vertex=pred_int.vertex,
                    prefix='pred')
                true_particle_dict = get_particle_properties(true_p,
                    vertex=true_int.vertex,
                    prefix='true')
                pred_particle_dict['true_particle_is_matched'] = False
                if pred_p is not None and true_p is not None:
                    pred_particle_dict['true_particle_is_matched'] = True

                pred_particle_dict['particle_match_counts'] = ious[i]

                true_particle_dict['true_interaction_id'] = true_int.id
                pred_particle_dict['pred_interaction_id'] = pred_int.id

                true_particle_dict['true_particle_energy_init'] = -1
                true_particle_dict['true_particle_energy_deposit'] = -1
                true_particle_dict['true_particle_children_count'] = -1
                true_particle_dict['true_particle_creation_process'] = -1
                if 'particles_asis' in data_blob:
                    particles_asis = data_blob['particles_asis'][idx]
                    if len(particles_asis) > true_p.id:
                        true_part = particles_asis[true_p.id]
                        true_particle_dict['true_particle_energy_init'] = true_part.energy_init()
                        true_particle_dict['true_particle_energy_deposit'] = true_part.energy_deposit()
                        true_particle_dict['true_particle_creation_process'] = true_part.creation_process()
                        # If no children other than itself: particle is stopping.
                        children = true_part.children_id()
                        children = [x for x in children if x != true_part.id()]
                        true_particle_dict['true_particle_children_count'] = len(children)

                particles_dict.update(pred_particle_dict)
                particles_dict.update(true_particle_dict)

                particles.append(particles_dict)
                # print(len(particles_dict))

    return [interactions, particles]<|MERGE_RESOLUTION|>--- conflicted
+++ resolved
@@ -9,21 +9,14 @@
 import time, os
 import numpy as np
 
-<<<<<<< HEAD
 from mlreco.utils import func_timer
 
-=======
->>>>>>> 86d3ae75
 
 @evaluate(['interactions', 'particles'], mode='per_batch')
 def debug_pid(data_blob, res, data_idx, analysis_cfg, cfg):
     """
     Example of analysis script for nue analysis.
     """
-<<<<<<< HEAD
-=======
-
->>>>>>> 86d3ae75
     interactions, particles = [], []
     deghosting = analysis_cfg['analysis']['deghosting']
     primaries = analysis_cfg['analysis']['match_primaries']
